--- conflicted
+++ resolved
@@ -56,11 +56,7 @@
     value_message = lambda name, **kw: message('attribute_value', name, **kw)
 
     messages = [
-<<<<<<< HEAD
-        name_message('healthc_id', en='HealthC ID', fr='HealthC ID'),
-=======
         #i18n_meaning: referring to the name of an organization
->>>>>>> d56c4a2c
         name_message('organization',
                      en='Organization name',
                      fr='Nom de l\'organisation'),
@@ -163,13 +159,9 @@
         value_message('MOB Temp',
                       en='Temporary mobile facility',
                       fr=u'Facilit\xe9 mobile temporaire'),
-<<<<<<< HEAD
-        value_message('Other', en='Other', fr='Autre'),
-=======
         #i18n: Category of a facility.
         value_message('Other', en='Other', fr='Autre'),
         #i18n: Category of a facility.
->>>>>>> d56c4a2c
         value_message('Unknown', en='Unknown', fr='Inconnu'),
 
         # services
