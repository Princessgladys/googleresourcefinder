--- conflicted
+++ resolved
@@ -17,7 +17,7 @@
 import simplejson
 from access import *
 from extract_messages import parse_message, PATTERNS
-from feedlib import crypto, report_feeds
+from feedlib import crypto
 from model import *
 from utils import *
 
@@ -138,15 +138,10 @@
 
 def setup_messages():
     """Sets up messages, pulling translations from the django .po files."""
-<<<<<<< HEAD
-    def message(namespace, name, **kw):
-        return Message(ns=namespace, name=name, **kw)
+    def message(ns, name, **kw):
+        return Message(ns=ns, name=name, **kw)
     subject_type_message = \
         lambda name, **kw: message('subject_type', name, **kw)
-=======
-    def message(ns, name, **kw):
-        return Message(ns=ns, name=name, **kw)
->>>>>>> 42d51818
     name_message = lambda name, **kw: message('attribute_name', name, **kw)
     value_message = lambda name, **kw: message('attribute_value', name, **kw)
 
