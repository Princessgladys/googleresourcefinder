# Copyright 2009-2010 by Ka-Ping Yee
#
# Licensed under the Apache License, Version 2.0 (the "License");
# you may not use this file except in compliance with the License.
# You may obtain a copy of the License at
#
#     http://www.apache.org/licenses/LICENSE-2.0
#
# Unless required by applicable law or agreed to in writing, software
# distributed under the License is distributed on an "AS IS" BASIS,
# WITHOUT WARRANTIES OR CONDITIONS OF ANY KIND, either express or implied.
# See the License for the specific language governing permissions and
# limitations under the License.

from google.appengine.api import users
from model import *
import csv
import datetime
import logging
import re
import setup

SHORELAND_URL = 'http://shoreland.com/'
SHORELAND_EMAIL = 'admin@shoreland.com'
SHORELAND_NICKNAME = 'Shoreland Contact Name'
SHORELAND_AFFILIATION = 'Shoreland Inc.'

def convert_paho_record(record):
    """Converts a dictionary of values from one row of a PAHO CSV file
    into a dictionary of ValueInfo objects for our datastore."""

    title = (record['Fac_NameFr'].strip() or record['NomInstitu'].strip())

    if not record.get('HealthC_ID').strip():
        # TODO(shakusa) Fix this. We should be importing all facilities.
        logging.warn('Skipping %r (%s): Invalid HealthC_ID: "%s"' % (
            title, record.get('PCode'), record.get('HealthC_ID')))
        return None, None, None

    key_name = 'paho.org/HealthC_ID/' + record['HealthC_ID']
    title = (record['Fac_NameFr'].strip() or record['NomInstitu'].strip())
    alt_title = (title == record['Fac_NameFr'].strip() and
                 record['NomInstitu'].strip() or '')
    try:
        latitude = float(record['X_DDS'])
        longitude = float(record['Y_DDS'])
    except ValueError:
        # TODO(shakusa) Fix this. We should be importing all facilities.
        logging.warn('Skipping %r (%s): X_DDS=%r Y_DDS=%r' % (
            title, key_name, record.get('X_DDS'), record.get('Y_DDS')))
        return None, None, None

    return key_name, None, {
        'title': ValueInfo(title),
        'alt_title': ValueInfo(alt_title),
        'healthc_id': ValueInfo(
            record['HealthC_ID'],
            comment=record['AlternateHealthCIDDeleted']),
        'pcode': ValueInfo(record['PCode']),
        'organization': ValueInfo(record['Oorganisat']),
        'department': ValueInfo(record['Departemen']),
        'district': ValueInfo(record['DistrictNom']),
        'commune': ValueInfo(record['Commune']),
        'address': ValueInfo(record['Address']),
        'location': ValueInfo(db.GeoPt(latitude, longitude),
                              source=record['SourceHospitalCoordinates'],
                              comment=record['AlternateCoordinates']),
        'accuracy': ValueInfo(record['Accuracy']),
        'phone': ValueInfo(record['Telephone']),
        'email': ValueInfo(record['email']),
        'organization_type': ValueInfo(record['Type']),
        'category': ValueInfo(record['Categorie']),
        'damage': ValueInfo(record['Damage'], observed=record['DateDamage'],
                            source=record['SourceDamage']),
        'operational_status': ValueInfo(
            record['OperationalStatus'],
            observed=record['DateOperationalStatus'],
            source=record['SourceOperationalStatus']),
        'comments': ValueInfo(record['Comment']),
        'region_id': ValueInfo(record['RegionId']),
        'district_id': ValueInfo(record['DistrictId']),
        'commune_id': ValueInfo(record['CommuneId']),
        'commune_code': ValueInfo(record['CodeCommun']),
        'sante_id': ValueInfo(record['SanteID'])
    }

def convert_shoreland_record(record):
    """Converts a dictionary of values from one row of a Shoreland CSV file
    into a dictionary of ValueInfo objects for our datastore."""
    title = record['facility_name'].strip()

    if not record.get('facility_healthc_id').strip():
        # TODO(shakusa) Fix this. We should be importing all facilities.
        logging.warn('Skipping %r (%s): Invalid HealthC_ID: "%s"' % (
            title, record.get('facility_pcode'),
            record.get('facility_healthc_id')))
        return None, None, None

    key_name = 'paho.org/HealthC_ID/' + record['facility_healthc_id']
    alt_title = record['alt_facility_name'].strip()
    try:
        latitude = float(record['latitude'])
        longitude = float(record['longitude'])
    except ValueError:
        # TODO(shakusa) Fix this. We should be importing all facilities.
        logging.warn('Skipping %r (%s): latitude=%r longitude=%r' % (
            title, key_name, record.get('latitude'),
            record.get('longitude')))
        return None, None, None
    observed = None
    if record['entry_last_updated']:
        observed = parse_shoreland_datetime(record['entry_last_updated'])

    # The CSV 'type' column corresponds to our 'category' attribute.
    CATEGORY_MAP = {
        '': '',
        'Hospital': 'HOP',
        'Clinic': '???',  # TODO
        'Dispensary': 'DISP'
        # TODO(kpy): What happened to all the other values that were in v7?
    }

    # The CSV 'category' column corresponds to our 'organization_type' attribute.
    ORGANIZATION_TYPE_MAP = {
        '': '',
        'Faith-Based Org': '???',  # TODO
        'For Profit': 'PRI',
        'Mixed': 'MIX',
        'NGO': 'NGO',
        'Public': 'PUB'
        # TODO(kpy): What happened to all the other values that were in v7?
    }

    OPERATIONAL_STATUS_MAP = {
        '': '',
        'Open': 'OPERATIONAL',
        'Closed or Closing': 'CLOSED_OR_CLOSING'
    }

    return key_name, observed, {
        'title': ValueInfo(title),
        'alt_title': ValueInfo(alt_title),
        'healthc_id': ValueInfo(record['facility_healthc_id']),
            # TODO(kpy) comment=record['AlternateHealthCIDDeleted']
        'pcode': ValueInfo(record['facility_pcode']),
        'available_beds': ValueInfo(
            record['available_beds'] and int(record['available_beds'])),
        'total_beds': ValueInfo(
            record['total_beds'] and int(record['total_beds'])),
        # Didn't bother to convert the 'services' field because it's empty
        # in the CSV from Shoreland.
        'contact_name': ValueInfo(record['contact_name']),
        'phone': ValueInfo(record['contact_phone']),
        'email': ValueInfo(record['contact_email']),
        'department': ValueInfo(record['department']),
        'district': ValueInfo(record['district']),
        'commune': ValueInfo(record['commune']),
        'address': ValueInfo(record['address']),
        'location': ValueInfo(db.GeoPt(latitude, longitude)),
            # TODO(kpy) source=record['SourceHospitalCoordinates']
            # TODO(kpy) comment=record['AlternateCoordinates']
        'organization': ValueInfo(record['organization']),
        # The 'type' and 'category' columns are swapped.
        'organization_type':
            ValueInfo(ORGANIZATION_TYPE_MAP[record['category']]),
        'category': ValueInfo(CATEGORY_MAP[record['type']]),
        # Didn't bother to convert the 'construction' field because it's empty
        # in the CSV from Shoreland.
        'damage': ValueInfo(record['damage']),
            # TODO(kpy) observed=record['DateDamage']
            # TODO(kpy) source=record['SourceDamage']
        'operational_status':
            ValueInfo(OPERATIONAL_STATUS_MAP[record['operational_status']]),
            # TODO(kpy) observed=record['DateOperationalStatus']
            # TODO(kpy) source=record['SourceOperationalStatus']
        'comments': ValueInfo(record['comments']),
        'region_id': ValueInfo(record['region_id']),
        'district_id': ValueInfo(record['district_id']),
        'commune_id': ValueInfo(record['commune_id']),
        'commune_code': ValueInfo(record['commune_code']),
        'sante_id': ValueInfo(record['sante_id'])
    }

def load_csv(
    filename, record_converter, source_url, default_observed,
    author, author_nickname, author_affiliation, limit=None):
    """Loads a CSV file of records into the datastore.

    Args:
      filename: name of the csv file to load
      record_converter: function that takes a CSV row and returns a
          (key_name, observed, values) triple, where observed is a datetime
          and values is a dictionary of attribute names to ValueInfo objects
      source_url: where filename was downloaded, stored in Report.source
      default_observed: datetime.datetime when data was observed to be valid,
          for records that do not have their own observed timestamp
      author: users.User who will own the changes made during loading
      author_nickname: nickname for the author
      author_affiliation: organizational affiliation of the author
      limit: maximum number of records to load (default: load all)"""

    if (not filename or not source_url or not default_observed or not author or
        not author_nickname or not author_affiliation):
        raise Exception('All arguments must be non-empty.')

    facilities = []
    minimal_facilities = []
    reports = []
    arrived = datetime.datetime.utcnow().replace(microsecond=0)

    # Store the raw file contents in a Dump.
    Dump(source=source_url, data=open(filename, 'rb').read()).put()

    facility_type = FacilityType.get_by_key_name('hospital')
    count = 0
    for record in csv.DictReader(open(filename)):
        if limit and count >= limit:
            break
        count += 1

        for key in record:
            record[key] = (record[key] or '').decode('utf-8')
        key_name, observed, value_infos = record_converter(record)
        if not key_name:  # if key_name is None, skip this record
            continue
        observed = observed or default_observed

        facility = Facility(key_name=key_name, type='hospital', author=author)
        facilities.append(facility)
        Facility.author.validate(author)

        minimal_facility = MinimalFacility(facility, type='hospital')
        minimal_facilities.append(minimal_facility)

        # Create a report for this row. ValueInfos that have a different
        # observed date than 'observed' will be reported in a separate report
        report = Report(
            facility,
            arrived=arrived,
            source=source_url,
            author=author,
            observed=observed)
        reports.append(report)

        for (name, info) in value_infos.items():
            if not info.value and info.value != 0:
                continue

            current_report = report
            if info.observed and observed != info.observed:
                # Separate out this change into a new report
                current_report = Report(
                    facility,
                    arrived=arrived,
                    source=source_url,
                    author=author,
                    observed=info.observed)
                reports.append(current_report)

            facility.set_attribute(name, info.value, observed, author,
                                   author_nickname, author_affiliation,
                                   info.comment)
            current_report.set_attribute(name, info.value, info.comment)
            if name in facility_type.minimal_attribute_names:
                minimal_facility.set_attribute(name, info.value)

    put_batches(facilities + minimal_facilities + reports)

class ValueInfo:
    """Keeps track of an attribute value and metadata."""
    def __init__(self, value, observed=None, source=None, comment=None):
        self.value = strip_or_none(value)
        self.observed = parse_paho_date(strip_or_none(observed))
        self.comment = self.combine_comment(source, comment)

    def combine_comment(self, source, comment):
        source = strip_or_none(source)
        comment = strip_or_none(comment)
        if source is not None:
            source = 'Source: %s' % source
            comment = comment and '%s; %s' % (source, comment) or source
        return comment

def strip_or_none(value):
    """Converts strings to their stripped values or None, while preserving
    values of other types."""
    if isinstance(value, basestring):
        return value.strip() or None
    return value

def parse_paho_date(date):
    """Parses a period-separated (month.day.year) date, passes through None.
    For example, May 19, 2010 would be represented as '05.19.2010'"""
    if date is not None:
        (month, day, year) = date.split('.')
        date = datetime.datetime(int(year), int(month), int(day))
    return date

def parse_shoreland_datetime(timestamp):
    """Parses a timestamp in MM/DD/YYYY HH:MM ZZZ format (for example,
    02/07/2010 19:31 EST)."""
    match = re.match(r'(\d+)/(\d+)/(\d+) (\d+):(\d+) (\w+)', timestamp)
    month, day, year, hour, minute, zone = match.groups()
    offset = {
        'EST': datetime.timedelta(0, -5 * 3600, 0)
    }[zone]
    return datetime.datetime(
        int(year), int(month), int(day), int(hour), int(minute)) - offset

def put_batches(entities):
    """Works around annoying limitations of App Engine's datastore."""
    while entities:
        batch, entities = entities[:200], entities[200:]
        db.put(batch)

def parse_datetime(timestamp):
    """Parses a UTC timestamp in YYYY-MM-DD HH:MM:SS format.  Acceptable
    examples are "2010-02-07", "2010-02-07 19:31", "2010-02-07T13:02:03Z"."""
    match = re.match(r'(\d+)-(\d+)-(\d+)([ T](\d+):(\d+)(:(\d+))?)?', timestamp)
    year, month, day, time = match.groups()[:4]
    hour = match.group(5) or 0
    minute = match.group(6) or 0
    second = match.group(8) or 0
    return datetime.datetime(
        int(year), int(month), int(day), int(hour), int(minute), int(second))

def load_shoreland(filename, observed):
<<<<<<< HEAD
    """Loads a Shoreland CSV file using defaults for thee URL and author."""
=======
    """Loads a Shoreland CSV file using defaults for the URL and author."""
    setup.setup_new_datastore()
>>>>>>> 8950b465
    if isinstance(observed, basestring):
        observed = parse_datetime(observed)
    user = users.User(SHORELAND_EMAIL)
    load_csv(filename, convert_shoreland_record, SHORELAND_URL, observed, user,
             SHORELAND_NICKNAME, SHORELAND_AFFILIATION)

def wipe_and_load_shoreland(filename, observed):
    """Wipes the entire datastore and then loads a Shoreland CSV file."""
    open(filename)  # Ensure the file is readable before wiping the datastore.
    setup.wipe_datastore()
    load_shoreland(filename, observed)<|MERGE_RESOLUTION|>--- conflicted
+++ resolved
@@ -325,12 +325,8 @@
         int(year), int(month), int(day), int(hour), int(minute), int(second))
 
 def load_shoreland(filename, observed):
-<<<<<<< HEAD
-    """Loads a Shoreland CSV file using defaults for thee URL and author."""
-=======
     """Loads a Shoreland CSV file using defaults for the URL and author."""
     setup.setup_new_datastore()
->>>>>>> 8950b465
     if isinstance(observed, basestring):
         observed = parse_datetime(observed)
     user = users.User(SHORELAND_EMAIL)
