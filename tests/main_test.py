--- conflicted
+++ resolved
@@ -24,10 +24,7 @@
 class MainTestCase(SeleniumTestCase):
     def setUp(self):
         SeleniumTestCase.setUp(self)
-<<<<<<< HEAD
-=======
         self.put_account(actions=['*:view'])
->>>>>>> e88c2efd
         self.put_subject(
             'haiti', 'example.org/1000',
             title='title_foo1', location=db.GeoPt(51.5, 0))
@@ -37,21 +34,12 @@
             operational_status='CLOSED_OR_CLOSING')
 
     def tearDown(self):
-<<<<<<< HEAD
-=======
         self.delete_account()
         self.delete_default_account()
->>>>>>> e88c2efd
         self.delete_subject('haiti', 'example.org/1000')
         self.delete_subject('haiti', 'example.org/1001')
         SeleniumTestCase.tearDown(self)
 
-<<<<<<< HEAD
-    def test_elements_present(self):
-        """Confirms that listbox and maps with elements are present and
-        interaction between a list and a map works."""    
-        self.login('/?subdomain=haiti')
-=======
     def test_default_permissions(self):
         """Confirms that when the default account has 'view' permission,
         login is not required."""
@@ -80,7 +68,6 @@
         
         # Should have automatically redirected to subdomain 'haiti'.
         assert 'subdomain=haiti' in self.get_location()
->>>>>>> e88c2efd
  
         # Check list column names        
         assert self.is_text_present('Facility')
@@ -114,17 +101,10 @@
         and have a warning message in their info bubble."""
         self.login('/?subdomain=haiti')
 
-<<<<<<< HEAD
         # Wait for the facility list to populate.
         self.wait_for_element('subject-2')
 
         # Facility 1000 is open (black in list and no 'closed' message).
-=======
-        # Wait for list to populate
-        self.wait_for_element('subject-2')
-
-        # Facility 1000 is open
->>>>>>> e88c2efd
         assert 'disabled' not in self.get_attribute(
             '//tr[@id="subject-1"]/@class')
         self.click('id=subject-1')
@@ -133,11 +113,7 @@
         assert not self.is_text_present(
             'Note: This facility has been marked closed')
 
-<<<<<<< HEAD
         # Facility 1001 is closed (grey in list and 'closed' message in bubble).
-=======
-        # Facility 1001 is closed
->>>>>>> e88c2efd
         assert 'disabled' in self.get_attribute(
             '//tr[@id="subject-2"]/@class')
         self.click('id=subject-2')
@@ -145,7 +121,6 @@
         assert self.is_text_present(
             'Note: This facility has been marked closed')
 
-<<<<<<< HEAD
         # Make sure the message appears in other languages, too.
         self.open_path('/?subdomain=haiti&lang=fr')
         self.wait_for_element('subject-2')
@@ -155,33 +130,18 @@
             u'Note: Cet \xe9tablissement a \xe9t\xe9 marqu\xe9e ferm\xe9e.')
 
         # Change facility 1000 to closed.
-=======
-        # Change facility 1000 to closed
->>>>>>> e88c2efd
         self.put_subject(
             'haiti', 'example.org/1000',
             title='title_foo1', location=db.GeoPt(51.5, 0),
             operational_status='CLOSED_OR_CLOSING')
-<<<<<<< HEAD
 
         # Reload and flush the cache so we see the changes.
-        self.open_path('/?subdomain=haiti&flush=yes')
+        # Also switch back from French to English.
+        self.open_path('/?subdomain=haiti&flush=yes&lang=en')
 
         # Facility 1000 should now be grey and have a 'closed' message.
         assert 'disabled' in self.get_attribute('//tr[@id="subject-1"]/@class')
         self.click('id=subject-1')
         self.wait_for_element(bubble_xpath)
         assert self.is_text_present(
-            'Note: This facility has been marked closed')
-=======
-        self.open_path('/?subdomain=haiti&flush=yes')
-        assert 'disabled' in self.get_attribute('//tr[@id="subject-1"]/@class')
-
-        # TODO(kpy): The just-closed facility should have a new message in its
-        # bubble; however the bubble survives in the browser cache.  This is a
-        # real bug that needs to be fixed.
-        # self.click('id=subject-1')
-        # self.wait_for_element(bubble_xpath)
-        # assert self.is_text_present(
-        #     'Note: This facility has been marked closed')
->>>>>>> e88c2efd
+            'Note: This facility has been marked closed')