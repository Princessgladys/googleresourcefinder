<<<<<<< HEAD
from model import db
=======
from model import Account, db
>>>>>>> 86ff4aed
from selenium_test_case import Regex, SeleniumTestCase
import datetime
import scrape

# "name" attributes of the checkboxes for available services in the edit form.
SERVICES = [
    'GENERAL_SURGERY',
    'ORTHOPEDICS',
    'NEUROSURGERY',
    'VASCULAR_SURGERY',
    'INTERNAL_MEDICINE',
    'CARDIOLOGY',
    'INFECTIOUS_DISEASE',
    'PEDIATRICS',
    'POSTOPERATIVE_CARE',
    'REHABILITATION',
    'OBSTETRICS_GYNECOLOGY',
    'MENTAL_HEALTH',
    'DIALYSIS',
    'LAB',
    'X_RAY',
    'CT_SCAN',
    'BLOOD_BANK',
    'CORPSE_REMOVAL',
]

# "name" attributes of the string input fields in the edit form.
STR_FIELDS = [
    'contact_name',
    'phone',
    'email',
    'department',
    'district',
    'commune',
    'address',
    'organization',
    'damage',
    'comments',
]


class EditTest(SeleniumTestCase):
    def setUp(self):
        SeleniumTestCase.setUp(self)
        self.put_facility(
            'example.org/123', title='title_foo', location=db.GeoPt(51.5, 0))
        self.s = scrape.Session()
    
    def tearDown(self):
        self.delete_facility('example.org/123')
<<<<<<< HEAD
=======
        # Reset account to initial (no nickname, affiliation) state
        a = Account.all().get()
        a.nickname = ''
        a.affiliation = ''
        a.put()
>>>>>>> 86ff4aed
        SeleniumTestCase.tearDown(self)

    def test_edit_link(self):
        """Confirms that the "Edit this record" link in the detail bubble
        goes to the edit form."""
        self.login('/')
        self.click('id=facility-1')
        self.wait_for_element('link=Edit this record')
        self.click('link=Edit this record')
        self.wait_for_load()
        self.assertTrue('/edit?' in self.get_location())

    def test_edit_page(self):
        """Confirms that all the fields in the edit form save the entered
        values, and these values appear pre-filled when the form is loaded."""

        # Check that feed is empty
        feed = self.s.go('http://localhost:8081/feeds/delta')
        assert feed.first('atom:feed')
        assert feed.first('atom:feed').all('atom:entry') == []

        # Go to the edit page
        self.login_to_edit_page()

        # First-time edit should show nickname and affiliation fields
        self.assert_element('//input[@name="account_nickname"]')
        self.assert_element('//input[@name="account_affiliation"]')

        # Test javascript error checking
        text_fields = {}
        text_fields['account_nickname'] = '   '
        text_fields['account_affiliation'] = '\t'
        text_fields['available_beds'] = 'available'
        text_fields['total_beds'] = 'total'
        text_fields['location.lat'] = '91'
        text_fields['location.lon'] = '-181'
        self.fill_fields(text_fields, {}, {})
        self.click('//input[@name="save"]')
        self.verify_errors(text_fields)

        # Fill in the form
        text_fields = dict((name, name + '_foo') for name in STR_FIELDS)
        text_fields['account_nickname'] = 'Test'
        text_fields['account_affiliation'] = 'Test'
        text_fields['available_beds'] = '   1'
        text_fields['total_beds'] = '2\t  '
        text_fields['total_beds__comment'] = 'comment1'
        text_fields['location.lat'] = '18.537207 '
        text_fields['location.lon'] = '\t-72.349663'
        text_fields['location__comment'] = 'comment2'
        checkbox_fields = dict(('services.' + name, True) for name in SERVICES)
        select_fields = {'organization_type': 'NGO', 'category': 'CLINIC',
                         'construction': 'ADOBE', 'reachable_by_road': 'TRUE',
                         'can_pick_up_patients': 'FALSE',
                         'operational_status': 'NO_SURGICAL_CAPACITY'}
        self.fill_fields(text_fields, checkbox_fields, select_fields)

        # Submit the form
        self.click('//input[@name="save"]')
        self.wait_for_load()

        # Check that we got back to the main map
        assert self.config.base_url + '/' == self.get_location()

        # Return to the edit page
        self.open_edit_page()

        # Nickname and affiliation fields should not be shown this time
        self.assert_no_element('//input[@name="account_nickname"]')
        self.assert_no_element('//input[@name="account_affiliation"]')
        del text_fields['account_nickname']
        del text_fields['account_affiliation']

        # Check that the new values were saved, and are pre-filled in the form
        # except for comments which should remain empty.
        text_fields['available_beds'] = '1'  # whitespace should be gone
        text_fields['total_beds'] = '2'  # whitespace should be gone
        text_fields['location.lat'] = '18.537207'  # whitespace should be gone
        text_fields['location.lon'] = '-72.349663'  # whitespace should be gone
        text_fields['total_beds__comment'] = ''
        text_fields['location__comment'] = ''
        self.verify_fields(text_fields, checkbox_fields, select_fields)

        # Now empty everything
        text_fields = dict((name, '') for name in STR_FIELDS)
        text_fields['available_beds'] = ''
        text_fields['total_beds'] = ''
        checkbox_fields = dict(('services.' + name, False) for name in SERVICES)
        select_fields = {'organization_type': '', 'category': '',
                         'construction': '', 'reachable_by_road': '',
                         'can_pick_up_patients': '', 'operational_status': ''}
        self.fill_fields(text_fields, checkbox_fields, select_fields)

        # Submit the form
        self.click('//input[@name="save"]')
        self.wait_for_load()

        # Return to the edit page
        self.open_path('/edit?facility_name=example.org/123')
        self.assert_text(Regex('Edit.*'), '//h1')

        # Check that everything is now empty or deselected
        self.verify_fields(text_fields, checkbox_fields, select_fields)

        # Set the integer fields to zero
        self.type('//input[@name="available_beds"]', '  0')
        self.type('//input[@name="total_beds"]', '0  ')

        # Submit the form
        self.click('//input[@name="save"]')
        self.wait_for_load()

        # Return to the edit page
        self.open_path('/edit?facility_name=example.org/123')
        self.assert_text(Regex('Edit.*'), '//h1')

        # Check that the integer fields are actually zero, not empty
        text_fields['available_beds'] = '0'
        text_fields['total_beds'] = '0'
        self.verify_fields(text_fields, checkbox_fields, select_fields)

        # TODO(kpy): This feature is disabled until we can debug it.
        # Re-enable this test when the delta feed is working properly.
        # Check that feed is not empty now
        # feed = self.s.go('http://localhost:8081/feeds/delta')
        # assert feed.first('atom:feed')
        # assert feed.first('atom:feed').first('atom:entry')

    def test_comments(self):
        text_fields = {}
        
        # Fill comment, but not available beds field ----------------------- #

        # Go to the edit page
        self.login_to_edit_page()
        
        # Fill in the form. Change available beds comment.
        text_fields['account_nickname'] = 'Test'
        text_fields['account_affiliation'] = 'Test'
        text_fields['total_beds'] = ''
        text_fields['total_beds__comment'] = 'comment_foo!'
        text_fields['location.lat'] = '18.537207 '
        text_fields['location.lon'] = '-72.349663'
        checkbox_fields = {}
        select_fields = {}
        self.fill_fields(text_fields, checkbox_fields, select_fields)
        
        # Reload bubble, go to change details page, and confirm changes
        self.save_and_load_bubble()
        self.click('link=Change details')
        assert self.is_text_present(u'Total beds: \u2013')
        assert self.is_text_present('comment_foo!')
        
        # Fill available beds, but not comment field ----------------------- #
        
        # Nickname and affiliation fields should not be shown this time
        del text_fields['account_nickname']
        del text_fields['account_affiliation']
        
        # Return to the edit page
        self.open_edit_page()
        
        # Change beds but without comment
        text_fields['total_beds'] = '37'
        text_fields['total_beds__comment'] = ''
        self.fill_fields(text_fields, checkbox_fields, select_fields)
        
        # Reload bubble, go to change details page, and confirm changes
        self.save_and_load_bubble()
        self.click('link=Change details')
        assert self.is_text_present('Total beds: 37')
        assert not self.is_text_present('comment_foo!')
        
        # Fill available beds and comment fields --------------------------- #
        
        # Return to the edit page
        self.open_edit_page()
        
        # Change total beds and comment fields.
        text_fields['total_beds'] = '99'
        text_fields['total_beds__comment'] = 'comment_bar!'
        self.fill_fields(text_fields, checkbox_fields, select_fields)
        
        # Reload bubble, go to change details page, and confirm changes
        self.save_and_load_bubble()
        self.click('link=Change details')
        assert self.is_text_present('Total beds: 99')
        assert self.is_text_present('comment_bar!')
        
        # Delete both available beds and comment fields -------------------- #
        
        # Return to the edit page
        self.open_edit_page()
        
        # Fill fields
        text_fields['total_beds'] = ''
        text_fields['total_beds__comment'] = ''
        self.fill_fields(text_fields, checkbox_fields, select_fields)
        
        # Reload bubble and go to change details page
        self.save_and_load_bubble()
        self.click('link=Change details')
        assert self.is_text_present(u'Total beds: \u2013')
        assert not self.is_text_present('comment_bar!')
        
    def save_and_load_bubble(self):
        # Submit the form
        self.click('//input[@name="save"]')
        self.wait_for_load()
        
        # Check that we got back to the main map
        assert self.config.base_url + '/' == self.get_location()
        
        # Test bubble change history comments
        self.click('id=facility-1')
        self.wait_for_element('link=Change details')
        
    def open_edit_page(self):
        self.open_path('/edit?facility_name=example.org/123')
        self.assert_text(Regex('Edit.*'), '//h1')
        
    def login_to_edit_page(self):
        self.login('/edit?facility_name=example.org/123')
        self.assert_text(Regex('Edit.*'), '//h1')
        
    def fill_fields(self, text_fields, checkbox_fields, select_fields):
        """Fills in text fields, selects or deselects checkboxes, and
        makes drop-down selections.  Each of the arguments should be a
        dictionary of field names to values."""
        for name, value in text_fields.items():
            self.type('//*[@name=%r]' % name, value)
        for name, value in checkbox_fields.items():
            (value and self.check or self.uncheck)('//*[@name=%r]' % name)
        for name, value in select_fields.items():
            self.select('//*[@name=%r]' % name, 'value=' + value)

    def verify_fields(self, text_fields, checkbox_fields, select_fields):
        """Checks the values of text fields, state of checkboxes, and
        selection state of options.  Each of the arguments should be a
        dictionary of field names to values."""
        for name, value in text_fields.items():
            self.assert_value(value, '//*[@name=%r]' % name)
        for name, value in checkbox_fields.items():
            assert value == self.is_checked('//*[@name=%r]' % name)
        for name, value in select_fields.items():
            assert [value] == self.get_selected_values('//*[@name=%r]' % name)

    def verify_errors(self, text_fields):
        """Checks that all the given text fields have visible error messages.
        Argument should be a dictionary of field names to values."""
        for name, value in text_fields.items():
            error_xpath = '//div[@id="%s_errormsg"]' % name.split('.')[0]
            self.assertTrue(self.is_visible(error_xpath))<|MERGE_RESOLUTION|>--- conflicted
+++ resolved
@@ -1,8 +1,4 @@
-<<<<<<< HEAD
-from model import db
-=======
 from model import Account, db
->>>>>>> 86ff4aed
 from selenium_test_case import Regex, SeleniumTestCase
 import datetime
 import scrape
@@ -53,14 +49,11 @@
     
     def tearDown(self):
         self.delete_facility('example.org/123')
-<<<<<<< HEAD
-=======
         # Reset account to initial (no nickname, affiliation) state
         a = Account.all().get()
         a.nickname = ''
         a.affiliation = ''
         a.put()
->>>>>>> 86ff4aed
         SeleniumTestCase.tearDown(self)
 
     def test_edit_link(self):
