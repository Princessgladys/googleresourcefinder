from google.appengine.api import users
from model import *
from selenium_test_case import Regex, SeleniumTestCase
import datetime
import scrape

# "name" attributes of the checkboxes for available services in the edit form.
SERVICES = [
    'GENERAL_SURGERY',
    'ORTHOPEDICS',
    'NEUROSURGERY',
    'VASCULAR_SURGERY',
    'GENERAL_MEDICINE',
    'CARDIOLOGY',
    'INFECTIOUS_DISEASE',
    'PEDIATRICS',
    'POSTOPERATIVE_CARE',
    'OBSTETRICS_GYNECOLOGY',
    'DIALYSIS',
    'LAB',
    'X_RAY',
    'CT_SCAN',
    'BLOOD_BANK',
    'CORPSE_REMOVAL',
]

# "name" attributes of the string input fields in the edit form.
STR_FIELDS = [
    'contact_name',
    'phone',
    'email',
    'department',
    'district',
    'commune',
    'address',
    'organization',
    'damage',
    'comments',
]


class EditTest(SeleniumTestCase):
    def setUp(self):
        SeleniumTestCase.setUp(self)
        f = Facility(key_name='example.org/123', type='hospital')
        f.set_attribute('title', 'title_foo', datetime.datetime.now(),
                        users.User('test@example.com'),
                        'nickname_foo', 'affiliation_foo', 'comment_foo')
        f.set_attribute('location', db.GeoPt(51.5, 0), datetime.datetime.now(),
                        users.User('test@example.com'),
                        'nickname_foo', 'affiliation_foo', 'comment_foo')
        f.put()
<<<<<<< HEAD
        mf = MinimalFacility(f, type='hospital')
        mf.set_attribute('title', 'title_foo')
        mf.set_attribute('location', db.GeoPt(51.5, 0))
        mf.put()
        self.s = scrape.Session()
=======
        self.mf = MinimalFacility(f, type='hospital')
        self.mf.set_attribute('title', 'title_foo')
        self.mf.set_attribute('location', db.GeoPt(51.5, 0))
        self.mf.put()
>>>>>>> e1fe94d2

    def tearDown(self):
        Facility.get_by_key_name('example.org/123').delete()
        self.mf.delete()
        # Reset account to initial (no nickname, affiliation) state
        a = Account.all().fetch(1)[0]
        a.nickname = ''
        a.affiliation = ''
        a.put()
        SeleniumTestCase.tearDown(self)

    def edit(self):
        """Goes to edit form for facility 1"""
        self.login('/')
        self.click('id=facility-1')
        # For some reason, this wait doesn't always work unless we do it twice.
        self.wait_for_element('link=Edit this record')
        self.wait_for_element('link=Edit this record')
        self.click('link=Edit this record')
        self.wait_until(self.is_visible, 'edit-data')

    def test_edit_link(self):
        """Confirms that the "Edit this record" link in the detail bubble
        goes to the edit form."""
        self.edit()

    def test_edit_page_new(self):
        """Confirms that all the fields in the edit form save the entered
        values, and these values appear pre-filled when the form is loaded
        (using the new edit approach)."""
        self.edit()

        # First-time edit should show nickname and affiliation fields
        self.assert_element('//input[@name="account_nickname"]')
        self.assert_element('//input[@name="account_affiliation"]')

        # Test javascript error checking
        text_fields = {}
        text_fields['account_nickname'] = '   '
        text_fields['account_affiliation'] = '\t'
        text_fields['available_beds'] = 'available'
        text_fields['total_beds'] = 'total'
        text_fields['location.lat'] = '91'
        text_fields['location.lon'] = '-181'
        self.fill_fields(text_fields, {}, {})
        self.click('//input[@name="save"]')
        self.verify_errors(text_fields)

        # Fill in the form
        text_fields = dict((name, name + '_foo') for name in STR_FIELDS)
        text_fields['account_nickname'] = 'Test'
        text_fields['account_affiliation'] = 'Test'
        text_fields['available_beds'] = '   1'
        text_fields['total_beds'] = '2\t  '
        text_fields['location.lat'] = '18.537207 '
        text_fields['location.lon'] = '\t-72.349663'
        checkbox_fields = dict(('services.' + name, True) for name in SERVICES)
        select_fields = {'organization_type': 'COM', 'category': 'C/S',
                         'construction': 'ADOBE', 'reachable_by_road': 'TRUE',
                         'can_pick_up_patients': 'FALSE',
                         'operational_status': 'NO_SURGICAL_CAPACITY'}
        self.fill_fields(text_fields, checkbox_fields, select_fields)

        # Submit the form
        self.click('//input[@name="save"]')
        self.wait_until(self.is_visible, 'data')

        # Return to the edit page
        self.edit()

        # Nickname and affiliation fields should not be shown this time
        self.assert_no_element('//input[@name="account_nickname"]')
        self.assert_no_element('//input[@name="account_affiliation"]')
        del text_fields['account_nickname']
        del text_fields['account_affiliation']

        # Check that the new values were saved, and are pre-filled in the form
        text_fields['available_beds'] = '1'  # whitespace should be gone
        text_fields['total_beds'] = '2'  # whitespace should be gone
        text_fields['location.lat'] = '18.537207'  # whitespace should be gone
        text_fields['location.lon'] = '-72.349663'  # whitespace should be gone
        self.verify_fields(text_fields, checkbox_fields, select_fields)

        # Now empty everything
        text_fields = dict((name, '') for name in STR_FIELDS)
        text_fields['available_beds'] = ''
        text_fields['total_beds'] = ''
        checkbox_fields = dict(('services.' + name, False) for name in SERVICES)
        select_fields = {'organization_type': '', 'category': '',
                         'construction': '', 'reachable_by_road': '',
                         'can_pick_up_patients': '', 'operational_status': ''}
        self.fill_fields(text_fields, checkbox_fields, select_fields)

        # Submit the form
        self.click('//input[@name="save"]')
        self.wait_until(self.is_visible, 'data')

        # Return to the edit page
        self.edit()

        # Check that everything is now empty or deselected
        self.verify_fields(text_fields, checkbox_fields, select_fields)

        # Set the integer fields to zero
        self.type('//input[@name="available_beds"]', '  0')
        self.type('//input[@name="total_beds"]', '0  ')

        # Submit the form
        self.click('//input[@name="save"]')
        self.wait_until(self.is_visible, 'data')

        # Return to the edit page
        self.edit()

        # Check that the integer fields are actually zero, not empty
        text_fields['available_beds'] = '0'
        text_fields['total_beds'] = '0'
        self.verify_fields(text_fields, checkbox_fields, select_fields)

    def test_edit_page(self):
        """Confirms that all the fields in the edit form save the entered
        values, and these values appear pre-filled when the form is loaded."""

        # Check that feed is empty
        feed = self.s.go('http://localhost:8081/feeds/delta')
        assert feed.first('atom:feed')
        assert feed.first('atom:feed').all('atom:entry') == []

        # Go to the edit page
        self.login('/edit?facility_name=example.org/123')
        self.assert_text(Regex('Edit.*'), '//h1')

        # First-time edit should show nickname and affiliation fields
        self.assert_element('//input[@name="account_nickname"]')
        self.assert_element('//input[@name="account_affiliation"]')

        # Test javascript error checking
        text_fields = {}
        text_fields['account_nickname'] = '   '
        text_fields['account_affiliation'] = '\t'
        text_fields['available_beds'] = 'available'
        text_fields['total_beds'] = 'total'
        text_fields['location.lat'] = '91'
        text_fields['location.lon'] = '-181'
        self.fill_fields(text_fields, {}, {})
        self.click('//input[@name="save"]')
        self.verify_errors(text_fields)

        # Fill in the form
        text_fields = dict((name, name + '_foo') for name in STR_FIELDS)
        text_fields['account_nickname'] = 'Test'
        text_fields['account_affiliation'] = 'Test'
        text_fields['available_beds'] = '   1'
        text_fields['total_beds'] = '2\t  '
        text_fields['location.lat'] = '18.537207 '
        text_fields['location.lon'] = '\t-72.349663'
        checkbox_fields = dict(('services.' + name, True) for name in SERVICES)
        select_fields = {'organization_type': 'COM', 'category': 'C/S',
                         'construction': 'ADOBE', 'reachable_by_road': 'TRUE',
                         'can_pick_up_patients': 'FALSE',
                         'operational_status': 'NO_SURGICAL_CAPACITY'}
        self.fill_fields(text_fields, checkbox_fields, select_fields)

        # Submit the form
        self.click('//input[@name="save"]')
        self.wait_for_load()

        # Check that we got back to the main map
        self.assertEquals(self.config.base_url + '/', self.get_location())

        # Return to the edit page
        self.open_path('/edit?facility_name=example.org/123')
        self.assert_text(Regex('Edit.*'), '//h1')

        # Nickname and affiliation fields should not be shown this time
        self.assert_no_element('//input[@name="account_nickname"]')
        self.assert_no_element('//input[@name="account_affiliation"]')
        del text_fields['account_nickname']
        del text_fields['account_affiliation']

        # Check that the new values were saved, and are pre-filled in the form
        text_fields['available_beds'] = '1'  # whitespace should be gone
        text_fields['total_beds'] = '2'  # whitespace should be gone
        text_fields['location.lat'] = '18.537207'  # whitespace should be gone
        text_fields['location.lon'] = '-72.349663'  # whitespace should be gone
        self.verify_fields(text_fields, checkbox_fields, select_fields)

        # Now empty everything
        text_fields = dict((name, '') for name in STR_FIELDS)
        text_fields['available_beds'] = ''
        text_fields['total_beds'] = ''
        checkbox_fields = dict(('services.' + name, False) for name in SERVICES)
        select_fields = {'organization_type': '', 'category': '',
                         'construction': '', 'reachable_by_road': '',
                         'can_pick_up_patients': '', 'operational_status': ''}
        self.fill_fields(text_fields, checkbox_fields, select_fields)

        # Submit the form
        self.click('//input[@name="save"]')
        self.wait_for_load()

        # Return to the edit page
        self.open_path('/edit?facility_name=example.org/123')
        self.assert_text(Regex('Edit.*'), '//h1')

        # Check that everything is now empty or deselected
        self.verify_fields(text_fields, checkbox_fields, select_fields)

        # Set the integer fields to zero
        self.type('//input[@name="available_beds"]', '  0')
        self.type('//input[@name="total_beds"]', '0  ')

        # Submit the form
        self.click('//input[@name="save"]')
        self.wait_for_load()

        # Return to the edit page
        self.open_path('/edit?facility_name=example.org/123')
        self.assert_text(Regex('Edit.*'), '//h1')

        # Check that the integer fields are actually zero, not empty
        text_fields['available_beds'] = '0'
        text_fields['total_beds'] = '0'
        self.verify_fields(text_fields, checkbox_fields, select_fields)

        # Check that feed is not empty now
        feed = self.s.go('http://localhost:8081/feeds/delta')
        assert feed.first('atom:feed')
        assert feed.first('atom:feed').first('atom:entry')


    def fill_fields(self, text_fields, checkbox_fields, select_fields):
        """Fills in text fields, selects or deselects checkboxes, and
        makes drop-down selections.  Each of the arguments should be a
        dictionary of field names to values."""
        for name, value in text_fields.items():
            input_xpath = '//input[@name="%s"]' % name
            self.type(input_xpath, value)
        for name, value in checkbox_fields.items():
            checkbox_xpath = '//input[@name="%s"]' % name
            (value and self.check or self.uncheck)(checkbox_xpath)
        for name, value in select_fields.items():
            select_xpath = '//select[@name="%s"]' % name
            self.select(select_xpath, 'value=' + value)

    def verify_fields(self, text_fields, checkbox_fields, select_fields):
        """Checks the values of text fields, state of checkboxes, and
        selection state of options.  Each of the arguments should be a
        dictionary of field names to values."""
        for name, value in text_fields.items():
            input_xpath = '//input[@name="%s"]' % name
            self.assert_value(value, input_xpath)
        for name, value in checkbox_fields.items():
            checkbox_xpath = '//input[@name="%s"]' % name
            self.assertEquals(value, self.is_checked(checkbox_xpath))
        for name, value in select_fields.items():
            select_xpath = '//select[@name="%s"]' % name
            self.assertEquals([value], self.get_selected_values(select_xpath))

    def verify_errors(self, text_fields):
        """Checks that all the given text fields have visible error messages.
        Argument should be a dictionary of field names to values."""
        for name, value in text_fields.items():
            error_xpath = '//div[@id="%s_errormsg"]' % name.split('.')[0]
            self.assertTrue(self.is_visible(error_xpath), "element xpath is %s" % error_xpath)<|MERGE_RESOLUTION|>--- conflicted
+++ resolved
@@ -50,18 +50,7 @@
                         users.User('test@example.com'),
                         'nickname_foo', 'affiliation_foo', 'comment_foo')
         f.put()
-<<<<<<< HEAD
-        mf = MinimalFacility(f, type='hospital')
-        mf.set_attribute('title', 'title_foo')
-        mf.set_attribute('location', db.GeoPt(51.5, 0))
-        mf.put()
         self.s = scrape.Session()
-=======
-        self.mf = MinimalFacility(f, type='hospital')
-        self.mf.set_attribute('title', 'title_foo')
-        self.mf.set_attribute('location', db.GeoPt(51.5, 0))
-        self.mf.put()
->>>>>>> e1fe94d2
 
     def tearDown(self):
         Facility.get_by_key_name('example.org/123').delete()
