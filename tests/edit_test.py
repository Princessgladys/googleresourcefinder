<<<<<<< HEAD
from google.appengine.api import users
from model import db, Facility, MinimalFacility
=======
from model import db
>>>>>>> 7a31f816
from selenium_test_case import Regex, SeleniumTestCase
import datetime
import scrape

# "name" attributes of the checkboxes for available services in the edit form.
SERVICES = [
    'GENERAL_SURGERY',
    'ORTHOPEDICS',
    'NEUROSURGERY',
    'VASCULAR_SURGERY',
    'INTERNAL_MEDICINE',
    'CARDIOLOGY',
    'INFECTIOUS_DISEASE',
    'PEDIATRICS',
    'POSTOPERATIVE_CARE',
    'REHABILITATION',
    'OBSTETRICS_GYNECOLOGY',
    'MENTAL_HEALTH',
    'DIALYSIS',
    'LAB',
    'X_RAY',
    'CT_SCAN',
    'BLOOD_BANK',
    'CORPSE_REMOVAL',
]

# "name" attributes of the string input fields in the edit form.
STR_FIELDS = [
    'contact_name',
    'phone',
    'email',
    'department',
    'district',
    'commune',
    'address',
    'organization',
    'damage',
    'comments',
]


class EditTest(SeleniumTestCase):
    def setUp(self):
        SeleniumTestCase.setUp(self)
<<<<<<< HEAD
        f = Facility(key_name='example.org/123', type='hospital')
        f.set_attribute('title', 'title_foo', datetime.datetime.now(),
                        users.User('test@example.com'),
                        'nickname_foo', 'affiliation_foo', 'comment_foo')
        f.set_attribute('location', db.GeoPt(51.5, 0), datetime.datetime.now(),
                        users.User('test@example.com'),
                        'nickname_foo', 'affiliation_foo', 'comment_foo')
        f.put()
        mf = MinimalFacility(f, type='hospital')
        mf.set_attribute('title', 'title_foo')
        mf.set_attribute('location', db.GeoPt(51.5, 0))
        mf.put()
        self.s = scrape.Session()
    
    def tearDown(self):
        f = Facility.get_by_key_name('example.org/123')
        mf = MinimalFacility.all().ancestor(f).get()
        mf.delete()
        f.delete()
=======
        self.put_facility(
            'example.org/123', title='title_foo', location=db.GeoPt(51.5, 0))
        self.s = scrape.Session()
    
    def tearDown(self):
        self.delete_facility('example.org/123')
>>>>>>> 7a31f816
        SeleniumTestCase.tearDown(self)

    def test_edit_link(self):
        """Confirms that the "Edit this record" link in the detail bubble
        goes to the edit form."""
        self.login('/')
        self.click('id=facility-1')
        self.wait_for_element('link=Edit this record')
        self.click('link=Edit this record')
        self.wait_for_load()
        self.assertTrue('/edit?' in self.get_location())

    def test_edit_page(self):
        """Confirms that all the fields in the edit form save the entered
        values, and these values appear pre-filled when the form is loaded."""

        # Check that feed is empty
        feed = self.s.go('http://localhost:8081/feeds/delta')
        assert feed.first('atom:feed')
        assert feed.first('atom:feed').all('atom:entry') == []

        # Go to the edit page
        self.login('/edit?facility_name=example.org/123')
        self.assert_text(Regex('Edit.*'), '//h1')

        # First-time edit should show nickname and affiliation fields
        self.assert_element('//input[@name="account_nickname"]')
        self.assert_element('//input[@name="account_affiliation"]')

        # Test javascript error checking
        text_fields = {}
        text_fields['account_nickname'] = '   '
        text_fields['account_affiliation'] = '\t'
        text_fields['available_beds'] = 'available'
        text_fields['total_beds'] = 'total'
        text_fields['location.lat'] = '91'
        text_fields['location.lon'] = '-181'
        self.fill_fields(text_fields, {}, {})
        self.click('//input[@name="save"]')
        self.verify_errors(text_fields)

        # Fill in the form
        text_fields = dict((name, name + '_foo') for name in STR_FIELDS)
        text_fields['account_nickname'] = 'Test'
        text_fields['account_affiliation'] = 'Test'
        text_fields['available_beds'] = '   1'
        text_fields['total_beds'] = '2\t  '
        text_fields['total_beds__comment'] = 'comment1'
        text_fields['location.lat'] = '18.537207 '
        text_fields['location.lon'] = '\t-72.349663'
        text_fields['location__comment'] = 'comment2'
        checkbox_fields = dict(('services.' + name, True) for name in SERVICES)
        select_fields = {'organization_type': 'NGO', 'category': 'CLINIC',
                         'construction': 'ADOBE', 'reachable_by_road': 'TRUE',
                         'can_pick_up_patients': 'FALSE',
                         'operational_status': 'NO_SURGICAL_CAPACITY'}
        self.fill_fields(text_fields, checkbox_fields, select_fields)

        # Submit the form
        self.click('//input[@name="save"]')
        self.wait_for_load()

        # Check that we got back to the main map
        self.assertEquals(self.config.base_url + '/', self.get_location())

        # Return to the edit page
        self.open_path('/edit?facility_name=example.org/123')
        self.assert_text(Regex('Edit.*'), '//h1')

        # Nickname and affiliation fields should not be shown this time
        self.assert_no_element('//input[@name="account_nickname"]')
        self.assert_no_element('//input[@name="account_affiliation"]')
        del text_fields['account_nickname']
        del text_fields['account_affiliation']

        # Check that the new values were saved, and are pre-filled in the form
        # except for comments which should remain empty.
        text_fields['available_beds'] = '1'  # whitespace should be gone
        text_fields['total_beds'] = '2'  # whitespace should be gone
        text_fields['location.lat'] = '18.537207'  # whitespace should be gone
        text_fields['location.lon'] = '-72.349663'  # whitespace should be gone
        text_fields['total_beds__comment'] = ''
        text_fields['location__comment'] = ''
        self.verify_fields(text_fields, checkbox_fields, select_fields)

        # Now empty everything
        text_fields = dict((name, '') for name in STR_FIELDS)
        text_fields['available_beds'] = ''
        text_fields['total_beds'] = ''
        checkbox_fields = dict(('services.' + name, False) for name in SERVICES)
        select_fields = {'organization_type': '', 'category': '',
                         'construction': '', 'reachable_by_road': '',
                         'can_pick_up_patients': '', 'operational_status': ''}
        self.fill_fields(text_fields, checkbox_fields, select_fields)

        # Submit the form
        self.click('//input[@name="save"]')
        self.wait_for_load()

        # Return to the edit page
        self.open_path('/edit?facility_name=example.org/123')
        self.assert_text(Regex('Edit.*'), '//h1')

        # Check that everything is now empty or deselected
        self.verify_fields(text_fields, checkbox_fields, select_fields)

        # Set the integer fields to zero
        self.type('//input[@name="available_beds"]', '  0')
        self.type('//input[@name="total_beds"]', '0  ')

        # Submit the form
        self.click('//input[@name="save"]')
        self.wait_for_load()

        # Return to the edit page
        self.open_path('/edit?facility_name=example.org/123')
        self.assert_text(Regex('Edit.*'), '//h1')

        # Check that the integer fields are actually zero, not empty
        text_fields['available_beds'] = '0'
        text_fields['total_beds'] = '0'
        self.verify_fields(text_fields, checkbox_fields, select_fields)

        # TODO(kpy): This feature is disabled until we can debug it.
        # Re-enable this test when the delta feed is working properly.
        # Check that feed is not empty now
        # feed = self.s.go('http://localhost:8081/feeds/delta')
        # assert feed.first('atom:feed')
        # assert feed.first('atom:feed').first('atom:entry')


    def fill_fields(self, text_fields, checkbox_fields, select_fields):
        """Fills in text fields, selects or deselects checkboxes, and
        makes drop-down selections.  Each of the arguments should be a
        dictionary of field names to values."""
        for name, value in text_fields.items():
            self.type('//*[@name=%r]' % name, value)
        for name, value in checkbox_fields.items():
            (value and self.check or self.uncheck)('//*[@name=%r]' % name)
        for name, value in select_fields.items():
            self.select('//*[@name=%r]' % name, 'value=' + value)

    def verify_fields(self, text_fields, checkbox_fields, select_fields):
        """Checks the values of text fields, state of checkboxes, and
        selection state of options.  Each of the arguments should be a
        dictionary of field names to values."""
        for name, value in text_fields.items():
            self.assert_value(value, '//*[@name=%r]' % name)
        for name, value in checkbox_fields.items():
            assert value == self.is_checked('//*[@name=%r]' % name)
        for name, value in select_fields.items():
            assert [value] == self.get_selected_values('//*[@name=%r]' % name)

    def verify_errors(self, text_fields):
        """Checks that all the given text fields have visible error messages.
        Argument should be a dictionary of field names to values."""
        for name, value in text_fields.items():
            error_xpath = '//div[@id="%s_errormsg"]' % name.split('.')[0]
            self.assertTrue(self.is_visible(error_xpath))<|MERGE_RESOLUTION|>--- conflicted
+++ resolved
@@ -1,9 +1,4 @@
-<<<<<<< HEAD
-from google.appengine.api import users
-from model import db, Facility, MinimalFacility
-=======
 from model import db
->>>>>>> 7a31f816
 from selenium_test_case import Regex, SeleniumTestCase
 import datetime
 import scrape
@@ -48,34 +43,12 @@
 class EditTest(SeleniumTestCase):
     def setUp(self):
         SeleniumTestCase.setUp(self)
-<<<<<<< HEAD
-        f = Facility(key_name='example.org/123', type='hospital')
-        f.set_attribute('title', 'title_foo', datetime.datetime.now(),
-                        users.User('test@example.com'),
-                        'nickname_foo', 'affiliation_foo', 'comment_foo')
-        f.set_attribute('location', db.GeoPt(51.5, 0), datetime.datetime.now(),
-                        users.User('test@example.com'),
-                        'nickname_foo', 'affiliation_foo', 'comment_foo')
-        f.put()
-        mf = MinimalFacility(f, type='hospital')
-        mf.set_attribute('title', 'title_foo')
-        mf.set_attribute('location', db.GeoPt(51.5, 0))
-        mf.put()
-        self.s = scrape.Session()
-    
-    def tearDown(self):
-        f = Facility.get_by_key_name('example.org/123')
-        mf = MinimalFacility.all().ancestor(f).get()
-        mf.delete()
-        f.delete()
-=======
         self.put_facility(
             'example.org/123', title='title_foo', location=db.GeoPt(51.5, 0))
         self.s = scrape.Session()
     
     def tearDown(self):
         self.delete_facility('example.org/123')
->>>>>>> 7a31f816
         SeleniumTestCase.tearDown(self)
 
     def test_edit_link(self):
