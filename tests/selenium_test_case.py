<<<<<<< HEAD
from google.appengine.api import memcache

=======
from google.appengine.api import users
from model import Facility, MinimalFacility, db
import datetime
>>>>>>> 7a31f816
import os
import re
import selenium
import time
import unittest


class Struct:
    """A plain container for attributes: like a dictionary but more concise."""
    def __init__(self, **kwargs):
        self.__dict__.update(kwargs)

    def __contains__(self, key):
        return key in self.__dict__


# Configuration profiles for Selenium testing.
CONFIGS = {
    'local': Struct(
        base_url='http://localhost:8081',
        user_name='test@example.com',
        login_form='//form[@action="/_ah/login"]',
        login_email='//input[@id="email"]',
        login_submit='//input[@id="submit-login"]',
        timeout=30
    ),
    'dev': Struct(
        base_url='http://resourcemapper.appspot.com',
        user_name='test@example.com',
        password='',
        login_form='//form[@id="gaia_loginform"]',
        login_email='//input[@id="Email"]',
        login_password='//input[@id="Passwd"]',
        login_submit='//input[@id="signIn"]',
        timeout=30
    )
}


class Regex:
    """A wrapper for a regular expression that shows the original regex
    in its representation, to make test failures easier to understand."""

    def __init__(self, regex):
        """Compiles the given regular expression, allowing '.' to match
        any character including newline."""
        self.regex = regex
        self.re = re.compile(regex, re.DOTALL)

    def __repr__(self):
        return '<Regex %s>' % self.regex

    def match(self, target):
        """Returns True if the ENTIRE target string matches this regex."""
        # The 'match' method only anchors at the beginning, not the end,
        # so we additionally check that we matched all the way to the end.
        match = self.re.match(target)
        return match and match.end() == len(target)


def match(expected_string_or_regex, actual_string):
    """Returns True if the actual_string entirely matches the expected
    string or regular expression."""
    if isinstance(expected_string_or_regex, Regex):
        return expected_string_or_regex.match(actual_string)
    else:
        return actual_string == expected_string_or_regex


class SeleniumTestCase(unittest.TestCase, selenium.selenium):
    def setUp(self):
        # Select a test config based on the TEST_CONFIG environment variable.
        config_name = os.environ.get('TEST_CONFIG', '')
        if config_name not in CONFIGS:
            raise Exception('TEST_CONFIG must be one of: %r' % CONFIGS.keys())
        self.config = CONFIGS[config_name]

        selenium.selenium.__init__(
            self, 'localhost', 4444, '*chrome', 'https://www.google.com/')
        self.start()

    def tearDown(self):
        memcache.flush_all()
        self.stop()

    def login(self, path):
        """Navigates to the given path, logging in if necessary, and waits for
        the page to load.  Use this method to load the first page in a test.
        Returns True if a login form appeared and was submitted."""
        self.open_path(path)
        if self.is_element_present(self.config.login_form):
            self.type(self.config.login_email, self.config.user_name)
            if 'password' in self.config:
                self.type(self.config.login_password, self.config.password)
            self.click(self.config.login_submit)
            self.wait_for_load()
            return True
        return False

    # ---------------------------------------- datastore convenience methods

    def put_facility(self, key_name, type='hospital', observed=None,
                     email='test@example.com', nickname='nickname_foo',
                     affiliation='affiliation_foo', comment='comment_foo',
                     **attribute_values):
        """Stores a Facility and its corresponding MinimalFacility."""
        facility = Facility(key_name=key_name, type=type)
        if observed is None:
            observed = datetime.datetime.now()
        user = users.User(email)
        for key, value in attribute_values.items():
            facility.set_attribute(
                key, value, observed, user, nickname, affiliation, comment)
        facility.put()
        minimal = MinimalFacility(facility, type=type)
        for key, value in attribute_values.items():
            minimal.set_attribute(key, value)
        minimal.put()

    def delete_facility(self, key_name):
        """Deletes a Facility and all its child entities from the datastore."""
        facility = Facility.get_by_key_name(key_name)
        children = db.Query(keys_only=True).ancestor(facility).fetch(200)
        while children:
            db.delete(children)
            children = db.Query(keys_only=True).ancestor(facility).fetch(200)
        db.delete(facility)

    # ----------------------------------------- Selenium convenience methods

    def open_path(self, path):
        """Navigates to a given path under the server's base URL, then
        waits for the page to load."""
        self.open(self.config.base_url + path) 

    def wait_for_load(self):
        """Waits for a page to load, timing out after 30 seconds."""
        self.wait_for_page_to_load(str(self.config.timeout * 1000))

    def wait_until(self, function, *args, **kwargs):
        """Waits until the given function (called with the given arguments and
        keyword arguments) returns a true value, timing out after 30 seconds."""
        start = time.time()
        while not function(*args, **kwargs):
            if time.time() - start > 30:
                self.fail('Timed out: %r %r %r' % (function, args, kwargs))
            time.sleep(0.2)

    def wait_for_element(self, locator):
       """Waits until the given element is present."""
       # For some reason, this wait doesn't always work unless we do it twice.
       self.wait_until(self.is_element_present, locator)
       self.wait_until(self.is_element_present, locator)

    def assert_element(self, locator):
       """Asserts that the given element is present."""
       self.assertTrue(self.is_element_present(locator),
           'Element %s is unexpectedly missing' % locator)

    def assert_no_element(self, locator):
       """Asserts that the given element is not present."""
       self.assertFalse(self.is_element_present(locator),
           'Element %s is unexpectedly present' % locator)

    def assert_text(self, string_or_regex, locator):
       """Asserts that the text of the given element entirely matches the
       given string or regular expression."""
       text = self.get_text(locator)
       self.assertTrue(
           match(string_or_regex, text),
           'Element %s: actual text %r does not match %r' %
           (locator, text, string_or_regex))

    def assert_value(self, string_or_regex, locator):
       """Asserts that the entire value of the given element exactly matches
       the given string, or matches the given regular expression."""
       value = self.get_value(locator)
       self.assertTrue(
           match(string_or_regex, value),
           'Element %s: actual value %r does not match %r' %
           (locator, value, string_or_regex))<|MERGE_RESOLUTION|>--- conflicted
+++ resolved
@@ -1,11 +1,6 @@
-<<<<<<< HEAD
-from google.appengine.api import memcache
-
-=======
-from google.appengine.api import users
+from google.appengine.api import memcache, users
 from model import Facility, MinimalFacility, db
 import datetime
->>>>>>> 7a31f816
 import os
 import re
 import selenium
