# Copyright 2009-2010 by Ka-Ping Yee
#
# Licensed under the Apache License, Version 2.0 (the "License");
# you may not use this file except in compliance with the License.
# You may obtain a copy of the License at
#
#     http://www.apache.org/licenses/LICENSE-2.0
#
# Unless required by applicable law or agreed to in writing, software
# distributed under the License is distributed on an "AS IS" BASIS,
# WITHOUT WARRANTIES OR CONDITIONS OF ANY KIND, either express or implied.
# See the License for the specific language governing permissions and
# limitations under the License.

from utils import Handler, Redirect, get_latest_version, run, users
import access
import rendering

# TODO(shakusa) Issue 55: When we are ready to launch, set this to False
VIEW_AND_PRINT_REQUIRE_LOGIN = True

class Main(Handler):

    def get(self):
        if VIEW_AND_PRINT_REQUIRE_LOGIN:
            self.require_logged_in_user()

<<<<<<< HEAD
        auth = self.auth
        center = None
        if self.params.lat is not None and self.params.lon is not None:
            center = {'lat': self.params.lat, 'lon': self.params.lon}
        self.render('templates/map.html',
                    params=self.params,
                    authorization=auth and auth.description or 'anonymous',
                    #is_editor=access.check_user_role(auth,'editor','ht'),
                    is_editor=True,
                    #TODO(eyalf): should remove the assumption there is an email
                    user=(auth and {'email': auth.email}
                        or {'email': 'anonymous'}),
                    loginout_url=(auth and users.create_logout_url('/') or
                                  users.create_login_url('/')),
                    loginout_text=(auth and _("Sign out") or _("Sign in")),
                    data=rendering.version_to_json(get_latest_version('ht'),
                                                   hide_email=not auth,
                                                   center=center,
                                                   radius=self.params.rad),
=======
        user = self.user
        self.render('templates/map.html',
                    params=self.params,
                    loginout_url=(user and users.create_logout_url('/') or
                                  users.create_login_url('/')),
                    loginout_text=(user and _("Sign out") or _("Sign in")),
                    data=rendering.version_to_json(
                        get_latest_version('ht'), hide_email=not user),
>>>>>>> fc0f93c4
                    instance=self.request.host.split('.')[0])

if __name__ == '__main__':
    run([('/', Main)], debug=True)<|MERGE_RESOLUTION|>--- conflicted
+++ resolved
@@ -17,7 +17,7 @@
 import rendering
 
 # TODO(shakusa) Issue 55: When we are ready to launch, set this to False
-VIEW_AND_PRINT_REQUIRE_LOGIN = True
+VIEW_AND_PRINT_REQUIRE_LOGIN = False
 
 class Main(Handler):
 
@@ -25,36 +25,20 @@
         if VIEW_AND_PRINT_REQUIRE_LOGIN:
             self.require_logged_in_user()
 
-<<<<<<< HEAD
-        auth = self.auth
+        user = self.user
         center = None
         if self.params.lat is not None and self.params.lon is not None:
             center = {'lat': self.params.lat, 'lon': self.params.lon}
         self.render('templates/map.html',
                     params=self.params,
-                    authorization=auth and auth.description or 'anonymous',
-                    #is_editor=access.check_user_role(auth,'editor','ht'),
-                    is_editor=True,
-                    #TODO(eyalf): should remove the assumption there is an email
-                    user=(auth and {'email': auth.email}
-                        or {'email': 'anonymous'}),
-                    loginout_url=(auth and users.create_logout_url('/') or
-                                  users.create_login_url('/')),
-                    loginout_text=(auth and _("Sign out") or _("Sign in")),
-                    data=rendering.version_to_json(get_latest_version('ht'),
-                                                   hide_email=not auth,
-                                                   center=center,
-                                                   radius=self.params.rad),
-=======
-        user = self.user
-        self.render('templates/map.html',
-                    params=self.params,
+                    authorization=user and user.email() or 'anonymous',
                     loginout_url=(user and users.create_logout_url('/') or
                                   users.create_login_url('/')),
                     loginout_text=(user and _("Sign out") or _("Sign in")),
-                    data=rendering.version_to_json(
-                        get_latest_version('ht'), hide_email=not user),
->>>>>>> fc0f93c4
+                    data=rendering.version_to_json(get_latest_version('ht'),
+                                                   hide_email=not user,
+                                                   center=center,
+                                                   radius=self.params.rad),
                     instance=self.request.host.split('.')[0])
 
 if __name__ == '__main__':
