--- conflicted
+++ resolved
@@ -27,19 +27,11 @@
     """If only one subject type, return the direct download link,
     otherwise return a link to the download page"""
     link = '/export'
-<<<<<<< HEAD
-    if len(cache.SUBJECT_TYPES) > 1:
-        # The /export page can handle rendering multiple subject types
-        return link
-    # Shortcut to bypass /export when we have only one subject type
-    return link + '?subject_type=%s' % cache.SUBJECT_TYPES.keys()[0]
-=======
-    if len(cache.FACILITY_TYPES) == 1:
-        # Shortcut to bypass /export when we have only one facility type
-        return link + '?facility_type=%s' % cache.FACILITY_TYPES.keys()[0]
-    # The /export page can handle rendering multiple facility types
+    if len(cache.SUBJECT_TYPES) == 1:
+        # Shortcut to bypass /export when we have only one subject type
+        return link + '?subject_type=%s' % cache.FACILITY_TYPES.keys()[0]
+    # The /export page can handle rendering multiple subject types
     return link
->>>>>>> 15681126
 
 class Main(Handler):
 
