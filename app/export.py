--- conflicted
+++ resolved
@@ -63,18 +63,6 @@
     ],
 }
 
-<<<<<<< HEAD
-=======
-def get_last_updated_time(subject):
-    subdomain, subject_name = split_key_name(subject)
-    type_name = subject.type
-    attribute_names = cache.SUBJECT_TYPES[subdomain][type_name].attribute_names
-    value_info_extractor = bubble.VALUE_INFO_EXTRACTORS[subdomain][type_name]
-    (special, general, details) = value_info_extractor.extract(
-        subject, attribute_names)
-    return max(detail.date for detail in details)
-
->>>>>>> bc6c3180
 def short_date(date):
     return '%s %d' % (calendar.month_abbr[date.month], date.day)
 
