# Copyright 2009-2010 by Ka-Ping Yee
#
# Licensed under the Apache License, Version 2.0 (the "License");
# you may not use this file except in compliance with the License.
# You may obtain a copy of the License at
#
#     http://www.apache.org/licenses/LICENSE-2.0
#
# Unless required by applicable law or agreed to in writing, software
# distributed under the License is distributed on an "AS IS" BASIS,
# WITHOUT WARRANTIES OR CONDITIONS OF ANY KIND, either express or implied.
# See the License for the specific language governing permissions and
# limitations under the License.

from feeds.geo import distance
from utils import *
from model import Attribute, Division, Facility, FacilityType, Message, Report
import sys

def make_jobjects(entities, transformer, *args):
    """Run a sequence of entities through a transformer function that produces
    objects suitable for serialization to JSON, returning a list of objects
    and a dictionary that maps each entity's key_name to its index in the list.
    Item 0 of the list is always None."""
    jobjects = [None]
    indexes = {}
    for entity in entities:
        index = len(jobjects)
        jobject = transformer(index, entity, *args)
        if jobject is not None:
          jobjects.append(jobject)
        indexes[entity.key().name()] = index
    return jobjects, indexes

def attribute_transformer(index, attribute):
    """Construct the JSON object for an Attribute."""
    return {'name': attribute.key().name(),
            'type': attribute.type,
            'values': attribute.values}

def facility_type_transformer(index, facility_type, attribute_is):
    """Construct the JSON object for a FacilityType."""
    return {'name': facility_type.key().name(),
            'attribute_is':
                [attribute_is[p] for p in facility_type.attribute_names]}

def user_transformer(user, hide_email):
    address = 'anonymous'
    if user:
<<<<<<< HEAD
        address = user.email()
        if hide_email:
            # Preserve the first letter of the username, then replace the
            # (up to) 3 last characters of the username with '...'.
            address = re.sub(r'^(\w+?)\w{0,3}@', r'\1...@', address)
    return {'email': address}
                
def facility_transformer(index, facility, attributes, report_map,
                         facility_type_is, facility_map, hide_email):
=======
        return {'email': user.email(),
                'nickname': user.nickname(),
                }
    else:
        return {'email': 'anonymous',
                'nickname': 'anonymous',
                }

def facility_transformer(index, facility, attributes, report_map,
                         facility_type_is, facility_map, facility_name,
                         lat, lon, rad):
>>>>>>> 51a624c6
    """Construct the JSON object for a Facility."""
    # Add the facility to the facility lists for its containing divisions.
    for name in facility.division_names:
        facility_map.setdefault(name, []).append(index)

    # Gather all the reports.
    reports = []
    for report in report_map.get(facility.key().name(), []):
        values = [None]
        for attribute in attributes:
            values.append(getattr(report, attribute.key().name(), None))
        reports.append({'date': report.date,
                        'values': values,
                        'user': user_transformer(report.user, hide_email)})

    # Pack the results into an object suitable for JSON serialization.
    facility_jobject = {
        'title': facility.title,
        'name': facility.key().name(),
        'type': facility_type_is[facility.type],
        'division_i': facility.division_name,
        'reports': reports and reports[-10:] or None,
        'last_report': reports and reports[-1] or None
    }
    if facility.location is not None:
        facility_jobject['location'] = {
            'lat': facility.location.lat, 'lon': facility.location.lon
        }
        if lat is not None and lon is not None:
            facility_jobject['distance_meters'] = distance(
                (facility.location.lat, facility.location.lon), (lat, lon))

    if (rad is not None and facility_jobject['distance_meters'] is not None and
        facility_jobject['distance_meters'] > rad):
        return None

    return facility_jobject

def division_transformer(index, division, facility_map):
    """Construct the JSON object for a division."""
    return {
        'title': division.title,
        'facility_is': facility_map.get(division.key().name(), [])
    }

def json_encode(object):
    """Handle JSON encoding for non-primitive objects."""
    if isinstance(object, Date):
        return object.isoformat()
    raise TypeError(repr(object) + ' is not JSON serializable')

def clean_json(json):
    return re.sub(r'"(\w+)":', r'\1:', json)

<<<<<<< HEAD
def version_to_json(version, hide_email):
=======
def version_to_json(version, facility_name=None, lat=None, lon=None, rad=None):
>>>>>>> 51a624c6
    """Dump the data for a given country version as a JSON string."""
    if version is None:
        return '{}'

    timestamp = version.timestamp
    version = get_base(version)

    # Get all the attributes.
    attributes = list(Attribute.all().ancestor(version).order('__key__'))
    attribute_jobjects, attribute_is = make_jobjects(
        attributes, attribute_transformer)

    # Make JSON objects for the facility types.
    facility_type_jobjects, facility_type_is = make_jobjects(
        FacilityType.all().ancestor(version),
        facility_type_transformer, attribute_is)

    # Gather all the reports by facility ID.
    report_map = {}
    num_reports = 0
    for report in Report.all().ancestor(version).order('-timestamp'):
        report_map.setdefault(report.facility_name, []).insert(0, report)
        num_reports = num_reports + 1
        #report_map.setdefault(report.facility_name, []).append(report)
    logging.info("NUMBER OF REPORTS %d"%num_reports);

    # Make JSON objects for the facilities, while collecting lists of the
    # facilities in each division.
    facility_map = {}
    facility_jobjects, facility_is = make_jobjects(
        Facility.all().ancestor(version).order('title'), facility_transformer,
<<<<<<< HEAD
        attributes, report_map, facility_type_is, facility_map, hide_email)
=======
        attributes, report_map, facility_type_is, facility_map,
        facility_name, lat, lon, rad)
>>>>>>> 51a624c6

    # Make JSON objects for the districts.
    division_jobjects, division_is = make_jobjects(
        Division.all().ancestor(version).filter('type =', 'departemen'),
        division_transformer, facility_map)

    # Fix up the facilities to point at the districts.
    for facility_jobject in facility_jobjects:
        if facility_jobject:
            facility_jobject['division_i'] = division_is[
                facility_jobject['division_i']]

    # Sort by distance, if necessary
    if lat is not None and lon is not None:
        facility_jobjects.sort(key=lambda fjo: fjo and fjo['distance_meters'] or 0)

    # Get all the messages.
    message_jobjects = {}
    for message in Message.all().ancestor(version):
        namespace = message_jobjects.setdefault(message.namespace, {})
        namespace[message.name] = dict((lang, getattr(message, lang))
                                       for lang in message.dynamic_properties())

    return clean_json(simplejson.dumps({
        'timestamp': to_posixtime(timestamp),
        'attributes': attribute_jobjects,
        'facility_types': facility_type_jobjects,
        'facilities': facility_jobjects,
        'divisions': division_jobjects,
        'messages': message_jobjects
    }, indent=2, default=json_encode))<|MERGE_RESOLUTION|>--- conflicted
+++ resolved
@@ -47,29 +47,16 @@
 def user_transformer(user, hide_email):
     address = 'anonymous'
     if user:
-<<<<<<< HEAD
         address = user.email()
         if hide_email:
             # Preserve the first letter of the username, then replace the
             # (up to) 3 last characters of the username with '...'.
             address = re.sub(r'^(\w+?)\w{0,3}@', r'\1...@', address)
     return {'email': address}
-                
-def facility_transformer(index, facility, attributes, report_map,
-                         facility_type_is, facility_map, hide_email):
-=======
-        return {'email': user.email(),
-                'nickname': user.nickname(),
-                }
-    else:
-        return {'email': 'anonymous',
-                'nickname': 'anonymous',
-                }
 
 def facility_transformer(index, facility, attributes, report_map,
-                         facility_type_is, facility_map, facility_name,
-                         lat, lon, rad):
->>>>>>> 51a624c6
+                         facility_type_is, facility_map, hide_email,
+                         facility_name, lat, lon, rad):
     """Construct the JSON object for a Facility."""
     # Add the facility to the facility lists for its containing divisions.
     for name in facility.division_names:
@@ -124,11 +111,7 @@
 def clean_json(json):
     return re.sub(r'"(\w+)":', r'\1:', json)
 
-<<<<<<< HEAD
-def version_to_json(version, hide_email):
-=======
-def version_to_json(version, facility_name=None, lat=None, lon=None, rad=None):
->>>>>>> 51a624c6
+def version_to_json(version, hide_email, facility_name=None, lat=None, lon=None, rad=None):
     """Dump the data for a given country version as a JSON string."""
     if version is None:
         return '{}'
@@ -160,12 +143,8 @@
     facility_map = {}
     facility_jobjects, facility_is = make_jobjects(
         Facility.all().ancestor(version).order('title'), facility_transformer,
-<<<<<<< HEAD
-        attributes, report_map, facility_type_is, facility_map, hide_email)
-=======
-        attributes, report_map, facility_type_is, facility_map,
+        attributes, report_map, facility_type_is, facility_map, hide_email,
         facility_name, lat, lon, rad)
->>>>>>> 51a624c6
 
     # Make JSON objects for the districts.
     division_jobjects, division_is = make_jobjects(
