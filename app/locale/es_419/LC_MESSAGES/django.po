# SOME DESCRIPTIVE TITLE.
# Copyright (C) YEAR THE PACKAGE'S COPYRIGHT HOLDER
# This file is distributed under the same license as the PACKAGE package.
# FIRST AUTHOR <EMAIL@ADDRESS>, YEAR.
#
msgid ""
msgstr ""
"Project-Id-Version: PACKAGE VERSION\n"
"Report-Msgid-Bugs-To: \n"
"PO-Revision-Date: 2010-05-27 00:07-0800\n"
"Last-Translator: FULL NAME <EMAIL@ADDRESS>\n"
"Language-Team: LANGUAGE <LL@li.org>\n"
"MIME-Version: 1.0\n"
"Content-Type: text/plain; charset=UTF-8\n"
"Content-Transfer-Encoding: 8bit\n"
"Language: \n"

#. Date at a given time (example: Jan 21, 2010 at 14:32 UTC-4)
#: static/locale.js:29
#, sh-format
msgid "${DATE} at ${TIME}"
msgstr "${DATE} a las ${TIME}"

#. Time format (example 14:32 UTC-4)
#: static/locale.js:154
#, sh-format
msgid "${HOURS}:${MINUTES} ${ZONE}"
msgstr "${HOURS}:${MINUTES} ${ZONE}"

#. A distance (example: 3.11 miles (5 km))
#: static/locale.js:47
#, sh-format
msgid "${MILES} miles (${KM} km)"
msgstr "${MILES}millas (${KM} km)"

#. Local date format (example: Jan 21, 2010)
#: static/locale.js:33
#, sh-format
msgid "${MONTH} ${DAY}, ${YEAR}"
msgstr "${MONTH} ${DAY}, ${YEAR}"

#. Number of facilities within range of a location. (example: 5 Facilities within 10 miles)
#: static/locale.js:92
#, sh-format
msgid "${NUM_FACILITIES} Facilities within ${RADIUS_MILES} miles"
msgstr "${NUM_FACILITIES} Instituciones dentro de${RADIUS_MILES} millas"

#. Error message for lacking edit permissions
#: edit.py:374
#, python-format
msgid "%(user)s does not have permission to edit %(a)s"
msgstr "%(user)s no tiene permiso para editar %(a)s"

#. Form option to indicate that a value is not specified
#: edit.py:200 edit.py:174 edit.py:215
msgid "(unspecified)"
msgstr "(No especificado)"

#. Note that a health facility has been marked closed.
#: templates/hospital_bubble.html:55
msgid "<strong>Note:</strong> This facility has been marked closed."
msgstr "Nota: Esta institución se ha caracterizado cerrado."

#. Accuracy of latitude, longitude coordinates
#: ../tools/setup.py:136
msgid "Accuracy"
msgstr "Precisión"

#. Header for a street address
#: templates/print.html:138 ../tools/setup.py:132 templates/hospital_bubble.html:127
msgid "Address"
msgstr "Dirección"

#. Type of construction: sun-dried clay bricks
#: ../tools/setup.py:199
msgid "Adobe"
msgstr "Adobe"

#. Label for a required text box to enter organizational affiliation.
#: templates/edit.html:98
msgid "Affiliation (required)"
msgstr "Afiliación (requerido)"

#. Label for every item in a list.
#: static/locale.js:25
msgid "All"
msgstr "Todos"

#. Alternate name of a facility
#: ../tools/setup.py:106
msgid "Alternate name"
msgstr "Otro nombre"

#. Label; available beds
#: templates/hospital_email.html.py:194 templates/hospital_email.html:97
msgid "Available"
msgstr "Camas disponibles"

#. Total number of unoccupied beds at a hospital.
#: ../tools/setup.py:114
msgid "Available beds"
msgstr "Camas disponibles"

#. Heading for number of available beds and number of total beds in a hospital.
#: templates/print.html:124
msgid "Beds open / total"
msgstr "Camas libres/totales"

#. Service provided by a health facility (use Title Case).
#: ../tools/setup.py:268
msgid "Blood Bank"
msgstr "Banco de Sangre"

#. Save a copy of the data in CSV format
#: export.py:138
msgid "CSV Export"
msgstr "Exportar CSV"

#. Service provided by a health facility (use Title Case).
#: ../tools/setup.py:266
msgid "CT Scan"
msgstr "Tomografía Computada"

#. Whether or not a facility can send a vehicle to pick up patients
#: ../tools/setup.py:155
msgid "Can pick up patients"
msgstr "Puedes buscar pacientes"

#. Button text to cancel and return to the home page
#: templates/edit.html:164
msgid "Cancel"
msgstr "Cancelar"

#. Label; total beds
#: templates/hospital_email.html:101 templates/hospital_email.html.py:198
msgid "Capacity"
msgstr "capacidad"

#. Service provided by a health facility (use Title Case). Meaning: branch of medicine dealing with the heart
#: ../tools/setup.py:237
msgid "Cardiology"
msgstr "Cardiología"

#. Category of facility (hospital, clinic, field team, etc.)
#: ../tools/setup.py:142
msgid "Category"
msgstr "Categoría"

#. Header for a record of a change to a facility detail
#: templates/hospital_bubble.html:155
msgid "Change"
msgstr "Cambio"

#. Header for the history of changes in data for a facility
#: templates/hospital_bubble.html:117
msgid "Change details"
msgstr "Detalles de cambios"

#. Header a column of comment about why a change was made
#: templates/hospital_bubble.html:163
msgid "Change note"
msgstr "Nota"

#. Instructions for a menu of deployed instances of the application
#: templates/subdomain_menu.html:40
msgid "Choose a site:"
msgstr "Selecciona uno de los sitios:"

#. Category of health facility: Clinic
#: ../tools/setup.py:179
msgid "Clinic"
msgstr "Clínica"

#. Facility operational status: closed or in the process of closing
#: ../tools/setup.py:214
msgid "Closed or closing"
msgstr "Cerrados o de cierre"

#. Label for a text field to enter a comment about a change.
#: templates/edit.html:145
msgid "Comment:"
msgstr "Comentarios:"

#. remarks
#: ../tools/setup.py:150
msgid "Comments"
msgstr "Comentarios"

#. Meaning: low-level administrative division
#: ../tools/setup.py:130
msgid "Commune"
msgstr "Comuna"

#. Type of organization: Local community organization
#: ../tools/setup.py:160
msgid "Community"
msgstr "Comunidad"

#. Materials making up a building
#: ../tools/setup.py:144
msgid "Construction"
msgstr "Construcción"

#. Name of a person to contact for more information.
#: ../tools/setup.py:120
msgid "Contact name"
msgstr "Nombre de contacto"

#. Country code to load data for
#: templates/load.html:34
msgid "Country:"
msgstr "País:"

#. Level of destruction
#: ../tools/setup.py:146
msgid "Damage"
msgstr "Daño"

#. Header for date and time of a change record
#: templates/hospital_bubble.html:167
msgid "Date and time"
msgstr "Fecha y hora"

#. Meaning: administrative division
#: ../tools/setup.py:126
msgid "Department"
msgstr "Departamento"

#. Service provided by a health facility (use Title Case). Meaning: Artificial replacement for lost kidney function.
#: ../tools/setup.py:260
msgid "Dialysis"
msgstr "Diálisis"

#. Category of health facility: A dispensary where medicine and medical supplies are given out.
#: ../tools/setup.py:182
msgid "Dispensary"
msgstr "Dispensario"

#. Displaying markers on a map for the NUM_FACILITIES closest to a  location
#: static/locale.js:43
#, sh-format
msgid "Displaying ${NUM_FACILITIES} closest facilities"
msgstr "Muestra ${NUM_FACILITIES} las instituciones más cercanas"

#. Displaying markers on a map for facilities within RADIUS_MILES miles of a location
#: static/locale.js:38
#, sh-format
msgid "Displaying facilities within ${RADIUS_MILES} miles"
msgstr "Muestra las instituciones dentro de ${RADIUS_MILES} millas"

#. Header for a distance from the current subject to another location
#: templates/print.html:134
msgid "Distance"
msgstr "Distancia"

#. Meaning: administrative division
#: templates/map.html:142 ../tools/setup.py:128 static/locale.js:51
msgid "District"
msgstr "Distrito"

#. E-mail address
#: edit.py:121 ../tools/setup.py:124
msgid "E-mail"
msgstr "Correo electrónico"

#. Title for page to edit data about a subject
#: templates/edit.html:55
msgid "Edit"
msgstr "Modificar"

#. TODO: Add missing message description or meaning
#: templates/hospital_email.html:177
msgid "Edit This Record"
msgstr "Modifica este registro"

#. Link to edit the data for a hospital record.
<<<<<<< HEAD
#: templates/hospital_bubble.html:26
=======
#: templates/hospital_email.html:82 templates/hospital_bubble.html:25
>>>>>>> 88cdf497
msgid "Edit this record"
msgstr "Modifica este registro"

#. Header a column of user who made the edits
#: templates/hospital_bubble.html:159
msgid "Edited by"
msgstr "Modificado por"

#. Header for an error message.
#: templates/error.html:28
msgid "Error"
msgstr "Error"

#. Error message for not loading edit form successfully
#: static/locale.js:67
msgid "Error loading edit form."
msgstr "Error al cargar editar formulario."

#. Error message for not loading facility information successfully
#: static/locale.js:71
msgid "Error loading facility information."
msgstr "Error al cargar institución de información."

#. Error message for not saving facility information successfully
#: static/locale.js:83
msgid "Error saving facility information."
msgstr "Error al guardar institución de información."

#. Button to export data to comma-separated-value format.
#: export.py:151 templates/map.html:183
msgid "Export CSV"
msgstr "Exportar CSV"

#. Label for facilities with changes
#: templates/hospital_email.html:63
msgid "Facilities with Changes"
msgstr "Instalaciones con los Cambios"

#. A place that provides a particular service
#: templates/print.html:129 static/locale.js:96 templates/map.html:161
msgid "Facility"
msgstr "Institución"

#. Header for details about a facility
#: templates/hospital_bubble.html:112
msgid "Facility details"
msgstr "Detalles de la institución"

#. Type of organization: Faith-based organization
#: ../tools/setup.py:162
msgid "Faith-based"
msgstr "Basada en la fe"

#. Label; field or attribute
#: templates/hospital_email.html:116
msgid "Field"
msgstr "Variada"

#. Facility operational status: as functional as a field hospital
#: ../tools/setup.py:208
msgid "Field hospital"
msgstr "Hospital de campo"

#. Facility operational status: as functional as a field hospital next to a hospital
#: ../tools/setup.py:211
msgid "Field hospital co-located with hospital"
msgstr "Hospital de campo al lado de un hospital"

#. Error message for required field.
#: static/locale.js:55
msgid "Field is required."
msgstr "Este campo es requerido."

#. Header for a list of filters to restrict a list of data being viewed.
#: templates/map.html:116
msgid "Filters"
msgstr "Filtros"

#. Tooltip explaining how to enable print mode
#: static/locale.js:129
msgid "First select a hospital from the list on the left. Then Print will print a list of hospitals in order of distance from your selection."
msgstr "Primero selecciona un hospital de la lista de la izquierda. Luego Imprimir imprimirá un listado de los hospitales en orden de distancia desde tu selección."

#. Label to tell users to check website for more information
#: templates/hospital_email.html:223
msgid "For more information on all subscribed facilities, please visit"
msgstr "Para más información sobre todas las instalaciones, visite"

#. Type of organization: For-profit organization
#: ../tools/setup.py:164
msgid "For-profit"
msgstr "Con fines de lucro"

#. Header for general information about a subject
#: templates/print.html:142
msgid "General Info"
msgstr "Información general"

#. Service provided by a health facility (use Title Case). Meaning: surgical specialty that focuses on abdominal organs
#: ../tools/setup.py:220
msgid "General Surgery"
msgstr "Cirugía General"

#. Proper name of an ID for a health facility defined by the  Pan-American Health Organization; no translation necessary.
#: ../tools/setup.py:112 templates/hospital_bubble.html:39 static/locale.js:106
msgid "HealthC ID"
msgstr "ID HealthC"

#. Greting
#: templates/hospital_email.html:36
msgid "Hello"
msgstr "Ayuda"

#. Link to go to a help page for the application
#: templates/base.html:95
msgid "Help"
msgstr "Ayuda"

#. Link to return to the main page of the application
#: templates/home_link.html:22
msgid "Home"
msgstr "Página principal"

#. Category of health facility: Hospital.
#: ../tools/setup.py:184
msgid "Hospital"
msgstr "Hospital"

#. Explains how to correct incorrect information that has been printed.
#: templates/print.html:166
msgid "If any information is wrong or missing, please correct it on the web site:"
msgstr "Si la información es incorrecta o no está especificada, modificala en el sitio web:"

#. Service provided by a health facility (use Title Case). Meaning: specializing in treating communicable diseases
#: ../tools/setup.py:240
msgid "Infectious Disease"
msgstr "Enfermedades Infecciosas"

#. Service provided by a health facility (use Title Case). Meaning: deals with diagnosis and (non-surgical) treatment of Meaning: diseases of the internal organs
#: ../tools/setup.py:234
msgid "Internal Medicine"
msgstr "Medicina Interna"

#. Error message for invalid date entry
#: edit.py:143
msgid "Invalid date: %(date)r (need YYYY-MM-DD format)"
msgstr "Fecha no válida: %(date)r (requiere un formato de DD-MM-AAAA)"

#. Error message for request missing subject name.
#: subscribe.py:57
msgid "Invalid or missing account e-mail."
msgstr "Nombre de la institución no válido o no especificado"

#. Error message for request missing subject name.
<<<<<<< HEAD
#: edit.py:441 bubble.py:161
=======
#: edit.py:442 bubble.py:159
>>>>>>> 88cdf497
msgid "Invalid or missing subject name."
msgstr "Nombre de la institución no válido o no especificado"

#. Abbreviated months of the year.
#: static/locale.js:115
msgid "Jan Feb Mar Apr May Jun Jul Aug Sep Oct Nov Dec"
msgstr "Ene feb mar abr may jun jul ago sept oct nov dic"

#. Service provided by a health facility (use Title Case).
#: ../tools/setup.py:262
msgid "Lab"
msgstr "Laboratorio"

#. Label for a language selector
#: templates/base.html:66
msgid "Language:"
msgstr "Idioma:"

#. Label for the last update time
#: templates/hospital_email.html:87 templates/hospital_email.html.py:183
msgid "Last Updated:"
msgstr "Actualizado"

#. Label for a date-time when the data was last updated
#: templates/hospital_bubble.html:48
msgid "Last updated"
msgstr "Actualizado"

#. Label for text input
#: edit.py:236
msgid "Latitude"
msgstr "Latitud"

#. Error message for invalid latitude.
#: static/locale.js:63
msgid "Latitude must be a number."
msgstr "La latitud debe ser un número"

#. Error message for invalid latitude.
#: static/locale.js:59
msgid "Latitude must be between -90 and 90."
msgstr "La latitud debe estar entre -90 y 90"

#. Button text to load data
#: templates/load.html:57
msgid "Load"
msgstr "Cargar"

#. A program that can load data
#: templates/load.html:27
msgid "Loader:"
msgstr "Cargador:"

#. Indicator that the application is loading.
#: templates/base.html:123 static/locale.js:110
msgid "Loading..."
msgstr "Cargando..."

#. latitude, longitude location
#: ../tools/setup.py:134
msgid "Location"
msgstr "Ubicación"

#. Geographic coordinates of a location on earth.
#: templates/hospital_bubble.html:136
msgid "Location:"
msgstr "Ubicación"

#. Label for text input
#: edit.py:240
msgid "Longitude"
msgstr "Longitud"

#. Error message for invalid longitude.
#: static/locale.js:79
msgid "Longitude must be a number."
msgstr "La longitud debe ser un número"

#. Error message for invalid longitude.
#: static/locale.js:75
msgid "Longitude must be between -180 and 180."
msgstr "La longitud debe estar entre -180 y 180"

#. Service provided by a health facility (use Title Case). Meaning: Care for cognitive and emotional well-being.
#: ../tools/setup.py:257
msgid "Mental Health"
msgstr "Salud Mental"

#. Type of organization: Organization associated with armed forces
#: ../tools/setup.py:166
msgid "Military"
msgstr "Militar"

#. Type of organization: Organization with mixed function
#: ../tools/setup.py:168
msgid "Mixed"
msgstr "Variada"

#. Category of health facility: A mobile clinic.
#: ../tools/setup.py:186
msgid "Mobile clinic"
msgstr "Clínica móvil"

#. Service provided by a health facility (use Title Case). Meaning: Corpse removal
#: ../tools/setup.py:271
msgid "Mortuary Services"
msgstr "Servicio de Pompas Fúnebres"

#. Type of organization: Non-governmental organization
#: ../tools/setup.py:170
msgid "NGO"
msgstr "ONG"

#. a person's name
#: ../tools/setup.py:104 edit.py:117
msgid "Name"
msgstr "Nombre"

#. Label for a required text box to enter a person's name
#: templates/edit.html:82
msgid "Name (required)"
msgstr "Nombre (requerido)"

#. service provided by a health facility (use Title Case). Meaning: surgery that involves the nervous system
#: ../tools/setup.py:227
msgid "Neurosurgery"
msgstr "Neurocirugía"

#. Label for new value
#: templates/hospital_email.html:121
msgid "New Value"
msgstr "Nuevo valor"

#. Form option for a false Boolean value
#: edit.py:178 bubble.py:50 bubble_test.py:66
msgid "No"
msgstr "No"

#. Indicates there is no availability information for this  hospital.
#: templates/hospital_bubble.html:96
msgid "No availability information"
msgstr "No hay información de disponibilidad"

#. Error message
#: grant_access.py:76
#, python-format
msgid "No pending request for %(account_action)s by %(user)s"
msgstr "No hay solicitud pendiente %(authorization_role)s para%(user)s "

#. Facility operational status: cannot perform surgeries
#: ../tools/setup.py:206
msgid "No surgical capacity"
msgstr "No hay capacidad quirúrgica"

#. Service provided by a health facility (use Title Case). Meaning: Obstetrics deals with childbirth and care of the mother. Meaning: Gynecology deals with diseases and hygiene of women
#: ../tools/setup.py:254
msgid "Obstetrics and Gynecology"
msgstr "Obstetricia y Ginecología"

#. Label for old value
#: templates/hospital_email.html:126
msgid "Old Value"
msgstr "Valor Anterior"

#. Header showing the number of available beds out of the number of total beds that are available in a hospital
#: static/locale.js:120
msgid "Open/Total Beds"
msgstr "Camas libres/totales"

#. Facility operational status: in working order
#: ../tools/setup.py:204
msgid "Operational"
msgstr "Operacional"

#. Whether or not a facility is fully operational.
#: ../tools/setup.py:148
msgid "Operational status"
msgstr "Estado operativo"

#. Meaning: referring to the name of an organization
#: ../tools/setup.py:138
msgid "Organization name"
msgstr "Nombre de la organización"

#. Type of organization (public, private, military, NGO, etc.)
#: ../tools/setup.py:140
msgid "Organization type"
msgstr "Tipo de organización"

#. Service provided by a health facility (use Title Case). Meaning: treats diseases and injury to bones, muscles, joints and Meaning: tendons
#: ../tools/setup.py:224
msgid "Orthopedics"
msgstr "Ortopedia"

#. Proper name of an ID for a health facility defined by the  Haiti ministry of health (MSPP); no translation necessary.
#: static/locale.js:101 ../tools/setup.py:109 templates/hospital_bubble.html:44
msgid "PCode"
msgstr "PCode"

#. the data being loaded
#: templates/load.html:48
msgid "Payload:"
msgstr "Carga:"

#. Service provided by a health facility (use Title Case). Meaning: branch of medicine dealing with infants and children
#: ../tools/setup.py:243
msgid "Pediatrics"
msgstr "Pediatría"

#. telephone number
#: edit.py:119 ../tools/setup.py:122
msgid "Phone"
msgstr "Teléfono"

#. Indicates a user should call for availability of beds and services at a hospital.
#: templates/hospital_bubble.html:90
msgid "Please call for availability information."
msgstr "Llama para informarte acerca de la disponibilidad"

#. Service provided by a health facility (use Title Case). care given after surgery until patient is discharged
#: ../tools/setup.py:246
msgid "Postoperative Care"
msgstr "Cuidados Posoperatorios"

#. old value for the attribute
#: mail_alerts.py:176
msgid "Previous value"
msgstr "Valor anterior"

#. Link to print the current view of the application
#: templates/base.html:89
msgid "Print"
msgstr "Imprimir"

#. Tooltip explaining a 'Print' link
#: static/locale.js:134
#, sh-format
msgid "Print a list of hospitals in order of distance from ${FACILITY_NAME}"
msgstr "Imprime una lista de hospitales por orden de distancia desde ${FACILITY_NAME}"

#. Link to privacy policy for the application
#: templates/base.html:105
msgid "Privacy"
msgstr "Privado"

#. Type of organization: Public (government) organization
#: ../tools/setup.py:172
msgid "Public"
msgstr "Público"

#. Whether or not a facility can be accessed by a road.
#: ../tools/setup.py:152
msgid "Reachable by road"
msgstr "Acceso a través de carretera"

#. Record updated successfully.
#: edit.py:525
msgid "Record updated."
msgstr "Registro actualizado."

#. Service provided by a health facility (use Title Case). Meaning: care given to improve and recover lost function after an illness or injury that has caused functional limitations
#: ../tools/setup.py:250
msgid "Rehabilitation"
msgstr "Rehabilitación"

#. Type of construction: concrete with metal and/or mesh added to provide extra support against stresses
#: ../tools/setup.py:192
msgid "Reinforced concrete"
msgstr "De hormigón armado"

#. Application for the given permission action approved
#: grant_access.py:92
#, python-format
msgid "Request for becoming %(action)s was approved."
msgstr "La solicitud para ser %(role)s se aprobó."

#. Application for the given permission action denied
#: grant_access.py:96
#, python-format
msgid "Request for becoming %(action)s was denied."
msgstr "La solicitud para ser %(role)s se denegó."

#. Name of the application.
#: templates/base.html.py:115
msgid "Resource Finder"
msgstr "Localizador de recursos"

#. TODO: Add missing message description or meaning
#: mail_alerts.py:80
msgid "Resource Finder %s Update"
msgstr "Localizador de recursos"

#. Button text to save data
#: templates/edit.html:160
msgid "Save"
msgstr "Guardar"

#. Message indicating saving hospital information
#: static/locale.js:142
msgid "Saving..."
msgstr "Guardando..."

#. Label for a selector to export data to CSV
#: export.py:142
msgid "Select subject type to export:"
msgstr "Seleccionar el tipo de institución de la exportación:"

#. work done by someone that benefits another
#: ../tools/setup.py:118 static/locale.js:146
msgid "Services"
msgstr "Servicios"

#. TODO: Add missing message description or meaning
#: templates/hospital_email.html.py:243 templates/hospital_email.html:50
msgid "Settings Page"
msgstr "Ajustes"

#. Label for a control that filters a list of facilities
#: static/locale.js:150
msgid "Show"
msgstr "Mostrar"

#. Link to sign into the app
#: main.py:63
msgid "Sign in"
msgstr "Acceder"

#. Link to sign in to edit the data for a hospital record.
#: templates/hospital_bubble.html:31
msgid "Sign in to edit"
msgstr "Accede para modificar tus datos"

#. Link to sign out of the app
#: main.py:61
msgid "Sign out"
msgstr "Cerrar sesión"

#. Header for a list of provisions
#: templates/map.html:96
msgid "Supplies"
msgstr "Suministros"

#. Link to terms of service for the application
#: templates/base.html:100
msgid "Terms of Service"
msgstr "Condiciones del servicio"

#. Instructions to enter a person's name and organizational affiliation.
#: templates/edit.html:74
msgid "Thanks for adding content to Resource Finder. To get started please create a username and tell us your affiliation. This information will be displayed next to information you've added or edited. Also see the <a target=\"_blank\" href=\"/terms\">Terms of Service</a> and <a target=\"_blank\" href=\"/privacy\">Privacy Policy</a>."
msgstr "Gracias por añadir contenido al Localizador de recursos. Para empezar por favor crea un nombre de usuario y dinos cual es tu afiliación. Esta información se mostrará junto a la información que has añadido o editado. También vea las <a target=\"_blank\" href=\"/TOS\">Condiciones de servicio </a> y <a target=\"_blank\" href=\"/privacy\">Política de privacidad</a> (en Inglés)."

#. Label to tell users how to update subscription setttings
#: templates/hospital_email.html:237
msgid "To change subscription settings, please visit the"
msgstr "Para cambiar la configuración de suscripción, por favor, visite el"

#. Description of update e-mail
#: templates/hospital_email.html:44
msgid "To change the frequency of these emails, please visit your"
msgstr "Por favor, encontrar actualizaciones de abajo. Para cambiar la frecuencia de estos mensajes de correo electrónico, por favor visite su"

#. Total number of beds at a hospital
#: ../tools/setup.py:116
msgid "Total beds"
msgstr "Cantidad total de camas"

#. Total number of facilities shown on the map.
#: templates/print.html:71
msgid "Total facilities"
msgstr "Cantidad total de instituciones"

#. URL to load data from
#: templates/load.html:41
msgid "URL:"
msgstr "URL:"

#. Error message
#: utils.py:141
msgid "Unauthorized user."
msgstr "Sin autorización del usuario"

#. Label for unchanged and subscribed facilities
#: templates/hospital_email.html:159
msgid "Unchanged Subscribed Facilities"
msgstr "Las Instalaciones Suscrito Sin Cambios"

#. Type of organization: Organization associated with a university
#: ../tools/setup.py:174
msgid "University"
msgstr "Universidad"

#. Type of construction: walls constructed of clay brick or concrete block
#: ../tools/setup.py:195
msgid "Unreinforced masonry"
msgstr "Mampostería no reforzada"

#. Label indicating a record was updated
#: static/locale.js:158
msgid "Updated"
msgstr "Actualizado"

#. who the attribute was updated by
#: mail_alerts.py:179
msgid "Updated by"
msgstr "Actualizado"

#. Label for user
#: templates/hospital_email.html:132
msgid "User"
msgstr "Usuario"

#. Error message for a value that is not a number
#: static/locale.js:87
msgid "Value must be a number."
msgstr "El valor debe ser un número"

#. Service provided by a health facility (use Title Case). Meaning: surgical specialty that focuses on arteries and veins
#: ../tools/setup.py:230
msgid "Vascular Surgery"
msgstr "Cirugía Vascular"

#. TODO: Add missing message description or meaning
#: templates/hospital_email.html:171
msgid "View Full Record"
msgstr "Ver Ficha Completa"

#. Link to go to a page with past versions of the 'master' list
#: templates/map.html:188
msgid "View Master List archive"
msgstr "Ver archivo de la lista maestra"

#. TODO: Add missing message description or meaning
#: templates/hospital_email.html:76
msgid "View full record"
msgstr "Ver Ficha Completa"

#. Type of construction: timber jointed together with nails
#: ../tools/setup.py:197
msgid "Wood frame"
msgstr "Marco de madera"

#. Service provided by a health facility (use Title Case).
#: ../tools/setup.py:264
msgid "X-Ray"
msgstr "Rayos X"

#. Form option for a true Boolean value
#: edit.py:176 bubble_test.py:65 bubble.py:50
msgid "Yes"
msgstr "Sí"

#. Requested permission has been previously granted
#: request_access.py:50
#, python-format
msgid "You already have \"%(action)s\" permission"
msgstr "Ya eres %(role)s "

#. Message indicating hospital information has been saved
#: static/locale.js:138
msgid "Your edit has been saved"
msgstr "Sus cambios se han guardado"

#. Request for permission is awaiting approval
#: request_access.py:61 request_access.py:55
#, python-format
msgid "Your request for \"%(action)s\" permission is now pending"
msgstr "Tu solicitud de %(role)s ya se registró"

#. Header for the number of facilities with available beds. OK to translate without the 'and' if it makes more sense
#: templates/print.html:81
msgid "and with availability."
msgstr "y con disponibilidad."

#. a user with no identity
#: main.py:58
msgid "anonymous"
msgstr "anónimo"

#. Heading for number of available beds at a hospital
#: templates/hospital_bubble.html:64
msgid "availability"
msgstr "disponibilidad"

#. Heading for number of total beds at a hospital
#: templates/hospital_bubble.html:68
msgid "capacity"
msgstr "capacidad"

#. Header for the number of facilities less than 10 miles from a location.
#: templates/print.html:76
msgid "no more than 10 miles away"
msgstr "a no más de 10 millas"

#. Very short abbreviation for a phone number, indended to disambiguate from a fax number.  (example: p 555-555-5555)
#: static/locale.js:125
#, sh-format
msgid "p ${PHONE}"
msgstr "p ${PHONE}"

#. Heading for servies available at a hospital (eg, orthopedics, cardiology)
#: templates/hospital_bubble.html:73
msgid "services"
msgstr "servicios"
<|MERGE_RESOLUTION|>--- conflicted
+++ resolved
@@ -22,7 +22,7 @@
 msgstr "${DATE} a las ${TIME}"
 
 #. Time format (example 14:32 UTC-4)
-#: static/locale.js:154
+#: static/locale.js:134
 #, sh-format
 msgid "${HOURS}:${MINUTES} ${ZONE}"
 msgstr "${HOURS}:${MINUTES} ${ZONE}"
@@ -40,7 +40,7 @@
 msgstr "${MONTH} ${DAY}, ${YEAR}"
 
 #. Number of facilities within range of a location. (example: 5 Facilities within 10 miles)
-#: static/locale.js:92
+#: static/locale.js:84
 #, sh-format
 msgid "${NUM_FACILITIES} Facilities within ${RADIUS_MILES} miles"
 msgstr "${NUM_FACILITIES} Instituciones dentro de${RADIUS_MILES} millas"
@@ -57,7 +57,7 @@
 msgstr "(No especificado)"
 
 #. Note that a health facility has been marked closed.
-#: templates/hospital_bubble.html:55
+#: templates/hospital_bubble.html:48
 msgid "<strong>Note:</strong> This facility has been marked closed."
 msgstr "Nota: Esta institución se ha caracterizado cerrado."
 
@@ -67,7 +67,7 @@
 msgstr "Precisión"
 
 #. Header for a street address
-#: templates/print.html:138 ../tools/setup.py:132 templates/hospital_bubble.html:127
+#: templates/print.html:138 ../tools/setup.py:132 templates/hospital_bubble.html:120
 msgid "Address"
 msgstr "Dirección"
 
@@ -77,7 +77,7 @@
 msgstr "Adobe"
 
 #. Label for a required text box to enter organizational affiliation.
-#: templates/edit.html:98
+#: templates/edit.html:95
 msgid "Affiliation (required)"
 msgstr "Afiliación (requerido)"
 
@@ -127,7 +127,7 @@
 msgstr "Puedes buscar pacientes"
 
 #. Button text to cancel and return to the home page
-#: templates/edit.html:164
+#: templates/edit.html:158
 msgid "Cancel"
 msgstr "Cancelar"
 
@@ -147,17 +147,17 @@
 msgstr "Categoría"
 
 #. Header for a record of a change to a facility detail
-#: templates/hospital_bubble.html:155
+#: templates/hospital_bubble.html:148
 msgid "Change"
 msgstr "Cambio"
 
 #. Header for the history of changes in data for a facility
-#: templates/hospital_bubble.html:117
+#: templates/hospital_bubble.html:110
 msgid "Change details"
 msgstr "Detalles de cambios"
 
 #. Header a column of comment about why a change was made
-#: templates/hospital_bubble.html:163
+#: templates/hospital_bubble.html:156
 msgid "Change note"
 msgstr "Nota"
 
@@ -177,7 +177,7 @@
 msgstr "Cerrados o de cierre"
 
 #. Label for a text field to enter a comment about a change.
-#: templates/edit.html:145
+#: templates/edit.html:140
 msgid "Comment:"
 msgstr "Comentarios:"
 
@@ -217,7 +217,7 @@
 msgstr "Daño"
 
 #. Header for date and time of a change record
-#: templates/hospital_bubble.html:167
+#: templates/hospital_bubble.html:160
 msgid "Date and time"
 msgstr "Fecha y hora"
 
@@ -254,7 +254,7 @@
 msgstr "Distancia"
 
 #. Meaning: administrative division
-#: templates/map.html:142 ../tools/setup.py:128 static/locale.js:51
+#: ../tools/setup.py:128 templates/map.html:141 static/locale.js:51
 msgid "District"
 msgstr "Distrito"
 
@@ -274,16 +274,12 @@
 msgstr "Modifica este registro"
 
 #. Link to edit the data for a hospital record.
-<<<<<<< HEAD
-#: templates/hospital_bubble.html:26
-=======
 #: templates/hospital_email.html:82 templates/hospital_bubble.html:25
->>>>>>> 88cdf497
 msgid "Edit this record"
 msgstr "Modifica este registro"
 
 #. Header a column of user who made the edits
-#: templates/hospital_bubble.html:159
+#: templates/hospital_bubble.html:152
 msgid "Edited by"
 msgstr "Modificado por"
 
@@ -292,7 +288,7 @@
 msgid "Error"
 msgstr "Error"
 
-#. Error message for not loading edit form successfully
+#. Error message for not loading facility information successfully
 #: static/locale.js:67
 msgid "Error loading edit form."
 msgstr "Error al cargar editar formulario."
@@ -308,7 +304,7 @@
 msgstr "Error al guardar institución de información."
 
 #. Button to export data to comma-separated-value format.
-#: export.py:151 templates/map.html:183
+#: templates/map.html:182 export.py:151
 msgid "Export CSV"
 msgstr "Exportar CSV"
 
@@ -318,12 +314,12 @@
 msgstr "Instalaciones con los Cambios"
 
 #. A place that provides a particular service
-#: templates/print.html:129 static/locale.js:96 templates/map.html:161
+#: templates/print.html:129 templates/map.html:160 static/locale.js:88
 msgid "Facility"
 msgstr "Institución"
 
 #. Header for details about a facility
-#: templates/hospital_bubble.html:112
+#: templates/hospital_bubble.html:105
 msgid "Facility details"
 msgstr "Detalles de la institución"
 
@@ -353,12 +349,12 @@
 msgstr "Este campo es requerido."
 
 #. Header for a list of filters to restrict a list of data being viewed.
-#: templates/map.html:116
+#: templates/map.html:115
 msgid "Filters"
 msgstr "Filtros"
 
 #. Tooltip explaining how to enable print mode
-#: static/locale.js:129
+#: static/locale.js:117
 msgid "First select a hospital from the list on the left. Then Print will print a list of hospitals in order of distance from your selection."
 msgstr "Primero selecciona un hospital de la lista de la izquierda. Luego Imprimir imprimirá un listado de los hospitales en orden de distancia desde tu selección."
 
@@ -383,7 +379,7 @@
 msgstr "Cirugía General"
 
 #. Proper name of an ID for a health facility defined by the  Pan-American Health Organization; no translation necessary.
-#: ../tools/setup.py:112 templates/hospital_bubble.html:39 static/locale.js:106
+#: templates/hospital_bubble.html:32 ../tools/setup.py:112 static/locale.js:98
 msgid "HealthC ID"
 msgstr "ID HealthC"
 
@@ -433,16 +429,12 @@
 msgstr "Nombre de la institución no válido o no especificado"
 
 #. Error message for request missing subject name.
-<<<<<<< HEAD
-#: edit.py:441 bubble.py:161
-=======
 #: edit.py:442 bubble.py:159
->>>>>>> 88cdf497
 msgid "Invalid or missing subject name."
 msgstr "Nombre de la institución no válido o no especificado"
 
 #. Abbreviated months of the year.
-#: static/locale.js:115
+#: static/locale.js:103
 msgid "Jan Feb Mar Apr May Jun Jul Aug Sep Oct Nov Dec"
 msgstr "Ene feb mar abr may jun jul ago sept oct nov dic"
 
@@ -462,7 +454,7 @@
 msgstr "Actualizado"
 
 #. Label for a date-time when the data was last updated
-#: templates/hospital_bubble.html:48
+#: templates/hospital_bubble.html:41
 msgid "Last updated"
 msgstr "Actualizado"
 
@@ -492,7 +484,7 @@
 msgstr "Cargador:"
 
 #. Indicator that the application is loading.
-#: templates/base.html:123 static/locale.js:110
+#: templates/base.html:123
 msgid "Loading..."
 msgstr "Cargando..."
 
@@ -502,7 +494,7 @@
 msgstr "Ubicación"
 
 #. Geographic coordinates of a location on earth.
-#: templates/hospital_bubble.html:136
+#: templates/hospital_bubble.html:129
 msgid "Location:"
 msgstr "Ubicación"
 
@@ -512,12 +504,12 @@
 msgstr "Longitud"
 
 #. Error message for invalid longitude.
-#: static/locale.js:79
+#: static/locale.js:75
 msgid "Longitude must be a number."
 msgstr "La longitud debe ser un número"
 
 #. Error message for invalid longitude.
-#: static/locale.js:75
+#: static/locale.js:71
 msgid "Longitude must be between -180 and 180."
 msgstr "La longitud debe estar entre -180 y 180"
 
@@ -557,7 +549,7 @@
 msgstr "Nombre"
 
 #. Label for a required text box to enter a person's name
-#: templates/edit.html:82
+#: templates/edit.html:79
 msgid "Name (required)"
 msgstr "Nombre (requerido)"
 
@@ -572,12 +564,12 @@
 msgstr "Nuevo valor"
 
 #. Form option for a false Boolean value
-#: edit.py:178 bubble.py:50 bubble_test.py:66
+#: bubble.py:48 edit.py:178 bubble_test.py:66
 msgid "No"
 msgstr "No"
 
 #. Indicates there is no availability information for this  hospital.
-#: templates/hospital_bubble.html:96
+#: templates/hospital_bubble.html:89
 msgid "No availability information"
 msgstr "No hay información de disponibilidad"
 
@@ -603,7 +595,7 @@
 msgstr "Valor Anterior"
 
 #. Header showing the number of available beds out of the number of total beds that are available in a hospital
-#: static/locale.js:120
+#: static/locale.js:108
 msgid "Open/Total Beds"
 msgstr "Camas libres/totales"
 
@@ -633,7 +625,7 @@
 msgstr "Ortopedia"
 
 #. Proper name of an ID for a health facility defined by the  Haiti ministry of health (MSPP); no translation necessary.
-#: static/locale.js:101 ../tools/setup.py:109 templates/hospital_bubble.html:44
+#: templates/hospital_bubble.html:37 ../tools/setup.py:109 static/locale.js:93
 msgid "PCode"
 msgstr "PCode"
 
@@ -653,7 +645,7 @@
 msgstr "Teléfono"
 
 #. Indicates a user should call for availability of beds and services at a hospital.
-#: templates/hospital_bubble.html:90
+#: templates/hospital_bubble.html:83
 msgid "Please call for availability information."
 msgstr "Llama para informarte acerca de la disponibilidad"
 
@@ -673,7 +665,7 @@
 msgstr "Imprimir"
 
 #. Tooltip explaining a 'Print' link
-#: static/locale.js:134
+#: static/locale.js:122
 #, sh-format
 msgid "Print a list of hospitals in order of distance from ${FACILITY_NAME}"
 msgstr "Imprime una lista de hospitales por orden de distancia desde ${FACILITY_NAME}"
@@ -731,7 +723,7 @@
 msgstr "Localizador de recursos"
 
 #. Button text to save data
-#: templates/edit.html:160
+#: templates/edit.html:154
 msgid "Save"
 msgstr "Guardar"
 
@@ -746,7 +738,7 @@
 msgstr "Seleccionar el tipo de institución de la exportación:"
 
 #. work done by someone that benefits another
-#: ../tools/setup.py:118 static/locale.js:146
+#: ../tools/setup.py:118 static/locale.js:126
 msgid "Services"
 msgstr "Servicios"
 
@@ -756,12 +748,12 @@
 msgstr "Ajustes"
 
 #. Label for a control that filters a list of facilities
-#: static/locale.js:150
+#: static/locale.js:130
 msgid "Show"
 msgstr "Mostrar"
 
 #. Link to sign into the app
-#: main.py:63
+#: main.py:62
 msgid "Sign in"
 msgstr "Acceder"
 
@@ -771,12 +763,12 @@
 msgstr "Accede para modificar tus datos"
 
 #. Link to sign out of the app
-#: main.py:61
+#: main.py:60
 msgid "Sign out"
 msgstr "Cerrar sesión"
 
 #. Header for a list of provisions
-#: templates/map.html:96
+#: templates/map.html:95
 msgid "Supplies"
 msgstr "Suministros"
 
@@ -786,7 +778,7 @@
 msgstr "Condiciones del servicio"
 
 #. Instructions to enter a person's name and organizational affiliation.
-#: templates/edit.html:74
+#: templates/edit.html:71
 msgid "Thanks for adding content to Resource Finder. To get started please create a username and tell us your affiliation. This information will be displayed next to information you've added or edited. Also see the <a target=\"_blank\" href=\"/terms\">Terms of Service</a> and <a target=\"_blank\" href=\"/privacy\">Privacy Policy</a>."
 msgstr "Gracias por añadir contenido al Localizador de recursos. Para empezar por favor crea un nombre de usuario y dinos cual es tu afiliación. Esta información se mostrará junto a la información que has añadido o editado. También vea las <a target=\"_blank\" href=\"/TOS\">Condiciones de servicio </a> y <a target=\"_blank\" href=\"/privacy\">Política de privacidad</a> (en Inglés)."
 
@@ -836,7 +828,7 @@
 msgstr "Mampostería no reforzada"
 
 #. Label indicating a record was updated
-#: static/locale.js:158
+#: static/locale.js:138
 msgid "Updated"
 msgstr "Actualizado"
 
@@ -851,7 +843,7 @@
 msgstr "Usuario"
 
 #. Error message for a value that is not a number
-#: static/locale.js:87
+#: static/locale.js:79
 msgid "Value must be a number."
 msgstr "El valor debe ser un número"
 
@@ -866,7 +858,7 @@
 msgstr "Ver Ficha Completa"
 
 #. Link to go to a page with past versions of the 'master' list
-#: templates/map.html:188
+#: templates/map.html:187
 msgid "View Master List archive"
 msgstr "Ver archivo de la lista maestra"
 
@@ -886,7 +878,7 @@
 msgstr "Rayos X"
 
 #. Form option for a true Boolean value
-#: edit.py:176 bubble_test.py:65 bubble.py:50
+#: edit.py:176 bubble.py:48 bubble_test.py:65
 msgid "Yes"
 msgstr "Sí"
 
@@ -913,17 +905,17 @@
 msgstr "y con disponibilidad."
 
 #. a user with no identity
-#: main.py:58
+#: main.py:57
 msgid "anonymous"
 msgstr "anónimo"
 
 #. Heading for number of available beds at a hospital
-#: templates/hospital_bubble.html:64
+#: templates/hospital_bubble.html:57
 msgid "availability"
 msgstr "disponibilidad"
 
 #. Heading for number of total beds at a hospital
-#: templates/hospital_bubble.html:68
+#: templates/hospital_bubble.html:61
 msgid "capacity"
 msgstr "capacidad"
 
@@ -933,12 +925,12 @@
 msgstr "a no más de 10 millas"
 
 #. Very short abbreviation for a phone number, indended to disambiguate from a fax number.  (example: p 555-555-5555)
-#: static/locale.js:125
+#: static/locale.js:113
 #, sh-format
 msgid "p ${PHONE}"
 msgstr "p ${PHONE}"
 
 #. Heading for servies available at a hospital (eg, orthopedics, cardiology)
-#: templates/hospital_bubble.html:73
+#: templates/hospital_bubble.html:66
 msgid "services"
 msgstr "servicios"
