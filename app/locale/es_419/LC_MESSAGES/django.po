# SOME DESCRIPTIVE TITLE.
# Copyright (C) YEAR THE PACKAGE'S COPYRIGHT HOLDER
# This file is distributed under the same license as the PACKAGE package.
# FIRST AUTHOR <EMAIL@ADDRESS>, YEAR.
#
msgid ""
msgstr ""
"Project-Id-Version: PACKAGE VERSION\n"
"Report-Msgid-Bugs-To: \n"
"PO-Revision-Date: 2010-05-27 00:07-0800\n"
"Last-Translator: FULL NAME <EMAIL@ADDRESS>\n"
"Language-Team: LANGUAGE <LL@li.org>\n"
"MIME-Version: 1.0\n"
"Content-Type: text/plain; charset=UTF-8\n"
"Content-Transfer-Encoding: 8bit\n"
"Language: \n"

#. Date at a given time (example: Jan 21, 2010 at 14:32 UTC-4)
#: static/locale.js:29
#, sh-format
msgid "${DATE} at ${TIME}"
msgstr "${DATE} a las ${TIME}"

#. Time format (example 14:32 UTC-4)
#: static/locale.js:154
#, sh-format
msgid "${HOURS}:${MINUTES} ${ZONE}"
msgstr "${HOURS}:${MINUTES} ${ZONE}"

#. A distance (example: 3.11 miles (5 km))
#: static/locale.js:47
#, sh-format
msgid "${MILES} miles (${KM} km)"
msgstr "${MILES}millas (${KM} km)"

#. Local date format (example: Jan 21, 2010)
#: static/locale.js:33
#, sh-format
msgid "${MONTH} ${DAY}, ${YEAR}"
msgstr "${MONTH} ${DAY}, ${YEAR}"

#. Number of facilities within range of a location. (example: 5 Facilities within 10 miles)
#: static/locale.js:92
#, sh-format
msgid "${NUM_FACILITIES} Facilities within ${RADIUS_MILES} miles"
msgstr "${NUM_FACILITIES} Instituciones dentro de${RADIUS_MILES} millas"

#. Error message for lacking edit permissions
#: edit.py:358
#, python-format
msgid "%(user)s does not have permission to edit %(a)s"
msgstr "%(user)s no tiene permiso para editar %(a)s"

#. Form option to indicate that a value is not specified
#: edit.py:200 edit.py:174 edit.py:215
msgid "(unspecified)"
msgstr "(No especificado)"

#. Note that a health facility has been marked closed.
#: templates/hospital_bubble.html:55
msgid "<strong>Note:</strong> This facility has been marked closed."
msgstr "Nota: Esta institución se ha caracterizado cerrado."

#. Accuracy of latitude, longitude coordinates
#: ../tools/setup.py:136
msgid "Accuracy"
msgstr "Precisión"

#. Header for a street address
#: ../tools/setup.py:132 templates/hospital_bubble.html:127 templates/print_data.html:66
msgid "Address"
msgstr "Dirección"

#. Type of construction: sun-dried clay bricks
#: ../tools/setup.py:199
msgid "Adobe"
msgstr "Adobe"

#. Label for a required text box to enter organizational affiliation.
#: templates/edit.html:98
msgid "Affiliation (required)"
msgstr "Afiliación (requerido)"

#. Label for every item in a list.
#: static/locale.js:25
msgid "All"
msgstr "Todos"

#. Alternate name of a facility
#: ../tools/setup.py:106
msgid "Alternate name"
msgstr "Otro nombre"

#. Total number of unoccupied beds at a hospital.
#: ../tools/setup.py:114
msgid "Available beds"
msgstr "Camas disponibles"

#. Heading for number of available beds and number of total beds in a hospital.
#: templates/print_data.html:52
msgid "Beds open / total"
msgstr "Camas libres/totales"

#. Service provided by a health facility (use Title Case).
#: ../tools/setup.py:268
msgid "Blood Bank"
msgstr "Banco de Sangre"

#. Save a copy of the data in CSV format
#: export.py:138
msgid "CSV Export"
msgstr "Exportar CSV"

#. Service provided by a health facility (use Title Case).
#: ../tools/setup.py:266
msgid "CT Scan"
msgstr "Tomografía Computada"

#. Whether or not a facility can send a vehicle to pick up patients
#: ../tools/setup.py:155
msgid "Can pick up patients"
msgstr "Puedes buscar pacientes"

#. TODO: Add missing message description or meaning
#: templates/edit.html:166
msgid "Cancel"
msgstr "Cancelar"

#. Service provided by a health facility (use Title Case). Meaning: branch of medicine dealing with the heart
#: ../tools/setup.py:237
msgid "Cardiology"
msgstr "Cardiología"

#. Category of facility (hospital, clinic, field team, etc.)
#: ../tools/setup.py:142
msgid "Category"
msgstr "Categoría"

#. Header for a record of a change to a facility detail
#: templates/hospital_bubble.html:155
msgid "Change"
msgstr "Cambio"

#. Header for the history of changes in data for a facility
#: templates/hospital_bubble.html:117
msgid "Change details"
msgstr "Detalles de cambios"

#. Header a column of comment about why a change was made
#: templates/hospital_bubble.html:163
msgid "Change note"
msgstr "Nota"

#. Instructions for a menu of deployed instances of the application
#: templates/subdomain_menu.html:40
msgid "Choose a site:"
msgstr "Selecciona uno de los sitios:"

#. Category of health facility: Clinic
#: ../tools/setup.py:179
msgid "Clinic"
msgstr "Clínica"

#. Facility operational status: closed or in the process of closing
#: ../tools/setup.py:214
msgid "Closed or closing"
msgstr "Cerrados o de cierre"

#. Label for a text field to enter a comment about a change.
#: templates/edit.html:145
msgid "Comment:"
msgstr "Comentarios:"

#. remarks
#: ../tools/setup.py:150
msgid "Comments"
msgstr "Comentarios"

#. Meaning: low-level administrative division
#: ../tools/setup.py:130
msgid "Commune"
msgstr "Comuna"

#. Type of organization: Local community organization
#: ../tools/setup.py:160
msgid "Community"
msgstr "Comunidad"

#. Materials making up a building
#: ../tools/setup.py:144
msgid "Construction"
msgstr "Construcción"

#. Name of a person to contact for more information.
#: ../tools/setup.py:120
msgid "Contact name"
msgstr "Nombre de contacto"

#. Country code to load data for
#: templates/load.html:34
msgid "Country:"
msgstr "País:"

#. Level of destruction
#: ../tools/setup.py:146
msgid "Damage"
msgstr "Daño"

#. Header for date and time of a change record
#: templates/hospital_bubble.html:167
msgid "Date and time"
msgstr "Fecha y hora"

#. Meaning: administrative division
#: ../tools/setup.py:126
msgid "Department"
msgstr "Departamento"

#. Service provided by a health facility (use Title Case). Meaning: Artificial replacement for lost kidney function.
#: ../tools/setup.py:260
msgid "Dialysis"
msgstr "Diálisis"

#. Category of health facility: A dispensary where medicine and medical supplies are given out.
#: ../tools/setup.py:182
msgid "Dispensary"
msgstr "Dispensario"

#. Displaying markers on a map for the NUM_FACILITIES closest to a  location
#: static/locale.js:43
#, sh-format
msgid "Displaying ${NUM_FACILITIES} closest facilities"
msgstr "Muestra ${NUM_FACILITIES} las instituciones más cercanas"

#. Displaying markers on a map for facilities within RADIUS_MILES miles of a location
#: static/locale.js:38
#, sh-format
msgid "Displaying facilities within ${RADIUS_MILES} miles"
msgstr "Muestra las instituciones dentro de ${RADIUS_MILES} millas"

#. Header for a distance from the current subject to another location
#: templates/print_data.html:62
msgid "Distance"
msgstr "Distancia"

#. Meaning: administrative division
#: templates/data.html:73 static/locale.js:51 ../tools/setup.py:128
msgid "District"
msgstr "Distrito"

#. E-mail address
#: edit.py:121 ../tools/setup.py:124
msgid "E-mail"
msgstr "Correo electrónico"

#. Title for page to edit data about a subject
#: templates/edit.html:55
msgid "Edit"
msgstr "Modificar"

#. Link to edit the data for a hospital record.
#: templates/hospital_bubble.html:26
msgid "Edit this record"
msgstr "Modifica este registro"

#. Header a column of user who made the edits
#: templates/hospital_bubble.html:159
msgid "Edited by"
msgstr "Modificado por"

#. Header for an error message.
#: templates/error.html:28
msgid "Error"
msgstr "Error"

#. Error message for not loading edit form successfully
#: static/locale.js:67
msgid "Error loading edit form."
msgstr "Error al cargar editar formulario."

#. Error message for not loading facility information successfully
#: static/locale.js:71
msgid "Error loading facility information."
msgstr "Error al cargar institución de información."

#. Error message for not saving facility information successfully
#: static/locale.js:83
msgid "Error saving facility information."
msgstr "Error al guardar institución de información."

#. Button to export data to comma-separated-value format.
<<<<<<< HEAD
#: export.py:151 templates/map.html:200
=======
#: export.py:151 templates/map.html:98
>>>>>>> d18f53f7
msgid "Export CSV"
msgstr "Exportar CSV"

#. A place that provides a particular service
#: templates/print_data.html:57 templates/data.html:92 static/locale.js:96
msgid "Facility"
msgstr "Institución"

#. Header for details about a facility
#: templates/hospital_bubble.html:112
msgid "Facility details"
msgstr "Detalles de la institución"

#. Type of organization: Faith-based organization
#: ../tools/setup.py:162
msgid "Faith-based"
msgstr "Basada en la fe"

#. Facility operational status: as functional as a field hospital
#: ../tools/setup.py:208
msgid "Field hospital"
msgstr "Hospital de campo"

#. Facility operational status: as functional as a field hospital next to a hospital
#: ../tools/setup.py:211
msgid "Field hospital co-located with hospital"
msgstr "Hospital de campo al lado de un hospital"

#. Error message for required field.
#: static/locale.js:55
msgid "Field is required."
msgstr "Este campo es requerido."

#. Header for a list of filters to restrict a list of data being viewed.
#: templates/data.html:47
msgid "Filters"
msgstr "Filtros"

#. Tooltip explaining how to enable print mode
#: static/locale.js:129
msgid "First select a hospital from the list on the left. Then Print will print a list of hospitals in order of distance from your selection."
msgstr "Primero selecciona un hospital de la lista de la izquierda. Luego Imprimir imprimirá un listado de los hospitales en orden de distancia desde tu selección."

#. Type of organization: For-profit organization
#: ../tools/setup.py:164
msgid "For-profit"
msgstr "Con fines de lucro"

#. Header for general information about a subject
#: templates/print_data.html:70
msgid "General Info"
msgstr "Información general"

#. Service provided by a health facility (use Title Case). Meaning: surgical specialty that focuses on abdominal organs
#: ../tools/setup.py:220
msgid "General Surgery"
msgstr "Cirugía General"

#. Proper name of an ID for a health facility defined by the  Pan-American Health Organization; no translation necessary.
#: ../tools/setup.py:112 templates/hospital_bubble.html:39 static/locale.js:106
msgid "HealthC ID"
msgstr "ID HealthC"

#. Link to go to a help page for the application
<<<<<<< HEAD
#: templates/map.html:107
=======
#: templates/base.html:95
>>>>>>> d18f53f7
msgid "Help"
msgstr "Ayuda"

#. Link to return to the main page of the application
<<<<<<< HEAD
#: templates/map.html:96
=======
#: templates/home_link.html:22
>>>>>>> d18f53f7
msgid "Home"
msgstr "Página principal"

#. Category of health facility: Hospital.
#: ../tools/setup.py:184
msgid "Hospital"
msgstr "Hospital"

#. Explains how to correct incorrect information that has been printed.
<<<<<<< HEAD
#: templates/map.html:214
=======
#: templates/print.html:105
>>>>>>> d18f53f7
msgid "If any information is wrong or missing, please correct it on the web site:"
msgstr "Si la información es incorrecta o no está especificada, modificala en el sitio web:"

#. Service provided by a health facility (use Title Case). Meaning: specializing in treating communicable diseases
#: ../tools/setup.py:240
msgid "Infectious Disease"
msgstr "Enfermedades Infecciosas"

#. Service provided by a health facility (use Title Case). Meaning: deals with diagnosis and (non-surgical) treatment of Meaning: diseases of the internal organs
#: ../tools/setup.py:234
msgid "Internal Medicine"
msgstr "Medicina Interna"

#. Error message for invalid date entry
#: edit.py:143
msgid "Invalid date: %(date)r (need YYYY-MM-DD format)"
msgstr "Fecha no válida: %(date)r (requiere un formato de DD-MM-AAAA)"

#. Error message for request missing subject name.
#: subscribe.py:57
msgid "Invalid or missing account e-mail."
msgstr "Nombre de la institución no válido o no especificado"

#. Error message for request missing subject name.
#: edit.py:425 bubble.py:161
msgid "Invalid or missing subject name."
msgstr "Nombre de la institución no válido o no especificado"

#. Abbreviated months of the year.
#: static/locale.js:115
msgid "Jan Feb Mar Apr May Jun Jul Aug Sep Oct Nov Dec"
msgstr "Ene feb mar abr may jun jul ago sept oct nov dic"

#. Service provided by a health facility (use Title Case).
#: ../tools/setup.py:262
msgid "Lab"
msgstr "Laboratorio"

#. Label for a language selector
<<<<<<< HEAD
#: templates/map.html:82
=======
#: templates/base.html:66
>>>>>>> d18f53f7
msgid "Language:"
msgstr "Idioma:"

#. Label for a date-time when the data was last updated
#: templates/hospital_bubble.html:48
msgid "Last updated"
msgstr "Actualizado"

#. Label for text input
#: edit.py:236
msgid "Latitude"
msgstr "Latitud"

#. Error message for invalid latitude.
#: static/locale.js:63
msgid "Latitude must be a number."
msgstr "La latitud debe ser un número"

#. Error message for invalid latitude.
#: static/locale.js:59
msgid "Latitude must be between -90 and 90."
msgstr "La latitud debe estar entre -90 y 90"

#. Button text to load data
#: templates/load.html:57
msgid "Load"
msgstr "Cargar"

#. A program that can load data
#: templates/load.html:27
msgid "Loader:"
msgstr "Cargador:"

#. Indicator that the application is loading.
<<<<<<< HEAD
#: templates/map.html:152 static/locale.js:110
=======
#: templates/base.html:123
>>>>>>> d18f53f7
msgid "Loading..."
msgstr "Cargando..."

#. latitude, longitude location
#: ../tools/setup.py:134
msgid "Location"
msgstr "Ubicación"

#. Geographic coordinates of a location on earth.
#: templates/hospital_bubble.html:136
msgid "Location:"
msgstr "Ubicación"

#. Label for text input
#: edit.py:240
msgid "Longitude"
msgstr "Longitud"

#. Error message for invalid longitude.
#: static/locale.js:79
msgid "Longitude must be a number."
msgstr "La longitud debe ser un número"

#. Error message for invalid longitude.
#: static/locale.js:75
msgid "Longitude must be between -180 and 180."
msgstr "La longitud debe estar entre -180 y 180"

#. Service provided by a health facility (use Title Case). Meaning: Care for cognitive and emotional well-being.
#: ../tools/setup.py:257
msgid "Mental Health"
msgstr "Salud Mental"

#. Type of organization: Organization associated with armed forces
#: ../tools/setup.py:166
msgid "Military"
msgstr "Militar"

#. Type of organization: Organization with mixed function
#: ../tools/setup.py:168
msgid "Mixed"
msgstr "Variada"

#. Category of health facility: A mobile clinic.
#: ../tools/setup.py:186
msgid "Mobile clinic"
msgstr "Clínica móvil"

#. Service provided by a health facility (use Title Case). Meaning: Corpse removal
#: ../tools/setup.py:271
msgid "Mortuary Services"
msgstr "Servicio de Pompas Fúnebres"

#. Type of organization: Non-governmental organization
#: ../tools/setup.py:170
msgid "NGO"
msgstr "ONG"

#. a person's name
#: ../tools/setup.py:104 edit.py:117
msgid "Name"
msgstr "Nombre"

#. Label for a required text box to enter a person's name
#: templates/edit.html:82
msgid "Name (required)"
msgstr "Nombre (requerido)"

#. service provided by a health facility (use Title Case). Meaning: surgery that involves the nervous system
#: ../tools/setup.py:227
msgid "Neurosurgery"
msgstr "Neurocirugía"

#. Form option for a false Boolean value
#: edit.py:178 bubble.py:50 bubble_test.py:66
msgid "No"
msgstr "No"

#. Indicates there is no availability information for this  hospital.
#: templates/hospital_bubble.html:96
msgid "No availability information"
msgstr "No hay información de disponibilidad"

#. Error message
#: grant_access.py:76
#, python-format
msgid "No pending request for %(account_action)s by %(user)s"
msgstr "No hay solicitud pendiente %(authorization_role)s para%(user)s "

#. Facility operational status: cannot perform surgeries
#: ../tools/setup.py:206
msgid "No surgical capacity"
msgstr "No hay capacidad quirúrgica"

#. Service provided by a health facility (use Title Case). Meaning: Obstetrics deals with childbirth and care of the mother. Meaning: Gynecology deals with diseases and hygiene of women
#: ../tools/setup.py:254
msgid "Obstetrics and Gynecology"
msgstr "Obstetricia y Ginecología"

#. Header showing the number of available beds out of the number of total beds that are available in a hospital
#: static/locale.js:120
msgid "Open/Total Beds"
msgstr "Camas libres/totales"

#. Facility operational status: in working order
#: ../tools/setup.py:204
msgid "Operational"
msgstr "Operacional"

#. Whether or not a facility is fully operational.
#: ../tools/setup.py:148
msgid "Operational status"
msgstr "Estado operativo"

#. Meaning: referring to the name of an organization
#: ../tools/setup.py:138
msgid "Organization name"
msgstr "Nombre de la organización"

#. Type of organization (public, private, military, NGO, etc.)
#: ../tools/setup.py:140
msgid "Organization type"
msgstr "Tipo de organización"

#. Service provided by a health facility (use Title Case). Meaning: treats diseases and injury to bones, muscles, joints and Meaning: tendons
#: ../tools/setup.py:224
msgid "Orthopedics"
msgstr "Ortopedia"

#. Proper name of an ID for a health facility defined by the  Haiti ministry of health (MSPP); no translation necessary.
#: static/locale.js:101 ../tools/setup.py:109 templates/hospital_bubble.html:44
msgid "PCode"
msgstr "PCode"

#. the data being loaded
#: templates/load.html:48
msgid "Payload:"
msgstr "Carga:"

#. Service provided by a health facility (use Title Case). Meaning: branch of medicine dealing with infants and children
#: ../tools/setup.py:243
msgid "Pediatrics"
msgstr "Pediatría"

#. telephone number
#: edit.py:119 ../tools/setup.py:122
msgid "Phone"
msgstr "Teléfono"

#. Indicates a user should call for availability of beds and services at a hospital.
#: templates/hospital_bubble.html:90
msgid "Please call for availability information."
msgstr "Llama para informarte acerca de la disponibilidad"

#. Service provided by a health facility (use Title Case). care given after surgery until patient is discharged
#: ../tools/setup.py:246
msgid "Postoperative Care"
msgstr "Cuidados Posoperatorios"

#. old value for the attribute
#: mail_alerts.py:127
msgid "Previous value"
msgstr "Valor anterior"

#. Link to print the current view of the application
<<<<<<< HEAD
#: templates/map.html:102
=======
#: templates/base.html:89
>>>>>>> d18f53f7
msgid "Print"
msgstr "Imprimir"

#. Tooltip explaining a 'Print' link
#: static/locale.js:134
#, sh-format
msgid "Print a list of hospitals in order of distance from ${FACILITY_NAME}"
msgstr "Imprime una lista de hospitales por orden de distancia desde ${FACILITY_NAME}"

#. Link to privacy policy for the application
<<<<<<< HEAD
#: templates/map.html:117
=======
#: templates/base.html:105
>>>>>>> d18f53f7
msgid "Privacy"
msgstr "Privado"

#. Type of organization: Public (government) organization
#: ../tools/setup.py:172
msgid "Public"
msgstr "Público"

#. Whether or not a facility can be accessed by a road.
#: ../tools/setup.py:152
msgid "Reachable by road"
msgstr "Acceso a través de carretera"

#. Record updated successfully.
#: edit.py:508
msgid "Record updated."
msgstr "Registro actualizado."

#. Service provided by a health facility (use Title Case). Meaning: care given to improve and recover lost function after an illness or injury that has caused functional limitations
#: ../tools/setup.py:250
msgid "Rehabilitation"
msgstr "Rehabilitación"

#. Type of construction: concrete with metal and/or mesh added to provide extra support against stresses
#: ../tools/setup.py:192
msgid "Reinforced concrete"
msgstr "De hormigón armado"

#. Application for the given permission action approved
#: grant_access.py:92
#, python-format
msgid "Request for becoming %(action)s was approved."
msgstr "La solicitud para ser %(role)s se aprobó."

#. Application for the given permission action denied
#: grant_access.py:96
#, python-format
msgid "Request for becoming %(action)s was denied."
msgstr "La solicitud para ser %(role)s se denegó."

#. Name of the application.
#: templates/base.html.py:115 templates/print.html:50
msgid "Resource Finder"
msgstr "Localizador de recursos"

#. TODO: Add missing message description or meaning
#: mail_alerts.py:304 mail_alerts.py:269 subscribe.py:118
msgid "Resource Finder Updates"
msgstr "Localizador de recursos"

#. TODO: Add missing message description or meaning
#: templates/edit.html:161
msgid "Save"
msgstr "Guardar"

#. Message indicating saving hospital information
#: static/locale.js:142
msgid "Saving..."
msgstr "Guardando..."

#. Label for a selector to export data to CSV
#: export.py:142
msgid "Select subject type to export:"
msgstr "Seleccionar el tipo de institución de la exportación:"

#. work done by someone that benefits another
#: ../tools/setup.py:118 static/locale.js:146
msgid "Services"
msgstr "Servicios"

#. Label for a control that filters a list of facilities
#: static/locale.js:150
msgid "Show"
msgstr "Mostrar"

#. Link to sign into the app
<<<<<<< HEAD
#: main.py:59
=======
#: main.py:62
>>>>>>> d18f53f7
msgid "Sign in"
msgstr "Acceder"

#. Link to sign in to edit the data for a hospital record.
#: templates/hospital_bubble.html:31
msgid "Sign in to edit"
msgstr "Accede para modificar tus datos"

#. Link to sign out of the app
<<<<<<< HEAD
#: main.py:57
=======
#: main.py:60
>>>>>>> d18f53f7
msgid "Sign out"
msgstr "Cerrar sesión"

#. Header for a list of provisions
#: templates/data.html:27
msgid "Supplies"
msgstr "Suministros"

#. Link to terms of service for the application
<<<<<<< HEAD
#: templates/map.html:112
=======
#: templates/base.html:100
>>>>>>> d18f53f7
msgid "Terms of Service"
msgstr "Condiciones del servicio"

#. Instructions to enter a person's name and organizational affiliation.
#: templates/edit.html:74
msgid "Thanks for adding content to Resource Finder. To get started please create a username and tell us your affiliation. This information will be displayed next to information you've added or edited. Also see the <a target=\"_blank\" href=\"/terms\">Terms of Service</a> and <a target=\"_blank\" href=\"/privacy\">Privacy Policy</a>."
msgstr "Gracias por añadir contenido al Localizador de recursos. Para empezar por favor crea un nombre de usuario y dinos cual es tu afiliación. Esta información se mostrará junto a la información que has añadido o editado. También vea las <a target=\"_blank\" href=\"/TOS\">Condiciones de servicio </a> y <a target=\"_blank\" href=\"/privacy\">Política de privacidad</a> (en Inglés)."

#. Total number of beds at a hospital
#: ../tools/setup.py:116
msgid "Total beds"
msgstr "Cantidad total de camas"

#. Total number of facilities shown on the map.
<<<<<<< HEAD
#: templates/map.html:169
=======
#: templates/print.html:71
>>>>>>> d18f53f7
msgid "Total facilities"
msgstr "Cantidad total de instituciones"

#. URL to load data from
#: templates/load.html:41
msgid "URL:"
msgstr "URL:"

#. Error message
#: utils.py:141
msgid "Unauthorized user."
msgstr "Sin autorización del usuario"

#. Type of organization: Organization associated with a university
#: ../tools/setup.py:174
msgid "University"
msgstr "Universidad"

#. Type of construction: walls constructed of clay brick or concrete block
#: ../tools/setup.py:195
msgid "Unreinforced masonry"
msgstr "Mampostería no reforzada"

#. Label indicating a record was updated
#: static/locale.js:158
msgid "Updated"
msgstr "Actualizado"

#. who the attribute was updated by
#: mail_alerts.py:130
msgid "Updated by"
msgstr "Actualizado"

#. Error message for a value that is not a number
#: static/locale.js:87
msgid "Value must be a number."
msgstr "El valor debe ser un número"

#. Service provided by a health facility (use Title Case). Meaning: surgical specialty that focuses on arteries and veins
#: ../tools/setup.py:230
msgid "Vascular Surgery"
msgstr "Cirugía Vascular"

#. Link to go to a page with past versions of the 'master' list
<<<<<<< HEAD
#: templates/map.html:205
=======
#: templates/map.html:103
>>>>>>> d18f53f7
msgid "View Master List archive"
msgstr "Ver archivo de la lista maestra"

#. Type of construction: timber jointed together with nails
#: ../tools/setup.py:197
msgid "Wood frame"
msgstr "Marco de madera"

#. Service provided by a health facility (use Title Case).
#: ../tools/setup.py:264
msgid "X-Ray"
msgstr "Rayos X"

#. Form option for a true Boolean value
#: edit.py:176 bubble_test.py:65 bubble.py:50
msgid "Yes"
msgstr "Sí"

#. Requested permission has been previously granted
#: request_access.py:50
#, python-format
msgid "You already have \"%(action)s\" permission"
msgstr "Ya eres %(role)s "

#. Message indicating hospital information has been saved
#: static/locale.js:138
msgid "Your edit has been saved"
msgstr "Sus cambios se han guardado"

#. Request for permission is awaiting approval
#: request_access.py:61 request_access.py:55
#, python-format
msgid "Your request for \"%(action)s\" permission is now pending"
msgstr "Tu solicitud de %(role)s ya se registró"

#. Header for the number of facilities with available beds. OK to translate without the 'and' if it makes more sense
<<<<<<< HEAD
#: templates/map.html:179
=======
#: templates/print.html:81
>>>>>>> d18f53f7
msgid "and with availability."
msgstr "y con disponibilidad."

#. a user with no identity
<<<<<<< HEAD
#: main.py:54
=======
#: main.py:57
>>>>>>> d18f53f7
msgid "anonymous"
msgstr "anónimo"

#. Heading for number of available beds at a hospital
#: templates/hospital_bubble.html:64
msgid "availability"
msgstr "disponibilidad"

#. Heading for number of total beds at a hospital
#: templates/hospital_bubble.html:68
msgid "capacity"
msgstr "capacidad"

#. Header for the number of facilities less than 10 miles from a location.
<<<<<<< HEAD
#: templates/map.html:174
=======
#: templates/print.html:76
>>>>>>> d18f53f7
msgid "no more than 10 miles away"
msgstr "a no más de 10 millas"

#. Very short abbreviation for a phone number, indended to disambiguate from a fax number.  (example: p 555-555-5555)
#: static/locale.js:125
#, sh-format
msgid "p ${PHONE}"
msgstr "p ${PHONE}"

#. Heading for servies available at a hospital (eg, orthopedics, cardiology)
#: templates/hospital_bubble.html:73
msgid "services"
msgstr "servicios"
<|MERGE_RESOLUTION|>--- conflicted
+++ resolved
@@ -46,7 +46,7 @@
 msgstr "${NUM_FACILITIES} Instituciones dentro de${RADIUS_MILES} millas"
 
 #. Error message for lacking edit permissions
-#: edit.py:358
+#: edit.py:374
 #, python-format
 msgid "%(user)s does not have permission to edit %(a)s"
 msgstr "%(user)s no tiene permiso para editar %(a)s"
@@ -121,8 +121,8 @@
 msgid "Can pick up patients"
 msgstr "Puedes buscar pacientes"
 
-#. TODO: Add missing message description or meaning
-#: templates/edit.html:166
+#. Button text to cancel and return to the home page
+#: templates/edit.html:164
 msgid "Cancel"
 msgstr "Cancelar"
 
@@ -289,11 +289,7 @@
 msgstr "Error al guardar institución de información."
 
 #. Button to export data to comma-separated-value format.
-<<<<<<< HEAD
-#: export.py:151 templates/map.html:200
-=======
-#: export.py:151 templates/map.html:98
->>>>>>> d18f53f7
+#: templates/map.html:99 export.py:151
 msgid "Export CSV"
 msgstr "Exportar CSV"
 
@@ -358,20 +354,12 @@
 msgstr "ID HealthC"
 
 #. Link to go to a help page for the application
-<<<<<<< HEAD
-#: templates/map.html:107
-=======
 #: templates/base.html:95
->>>>>>> d18f53f7
 msgid "Help"
 msgstr "Ayuda"
 
 #. Link to return to the main page of the application
-<<<<<<< HEAD
-#: templates/map.html:96
-=======
 #: templates/home_link.html:22
->>>>>>> d18f53f7
 msgid "Home"
 msgstr "Página principal"
 
@@ -381,11 +369,7 @@
 msgstr "Hospital"
 
 #. Explains how to correct incorrect information that has been printed.
-<<<<<<< HEAD
-#: templates/map.html:214
-=======
 #: templates/print.html:105
->>>>>>> d18f53f7
 msgid "If any information is wrong or missing, please correct it on the web site:"
 msgstr "Si la información es incorrecta o no está especificada, modificala en el sitio web:"
 
@@ -410,7 +394,7 @@
 msgstr "Nombre de la institución no válido o no especificado"
 
 #. Error message for request missing subject name.
-#: edit.py:425 bubble.py:161
+#: edit.py:441 bubble.py:161
 msgid "Invalid or missing subject name."
 msgstr "Nombre de la institución no válido o no especificado"
 
@@ -425,11 +409,7 @@
 msgstr "Laboratorio"
 
 #. Label for a language selector
-<<<<<<< HEAD
-#: templates/map.html:82
-=======
 #: templates/base.html:66
->>>>>>> d18f53f7
 msgid "Language:"
 msgstr "Idioma:"
 
@@ -464,11 +444,7 @@
 msgstr "Cargador:"
 
 #. Indicator that the application is loading.
-<<<<<<< HEAD
-#: templates/map.html:152 static/locale.js:110
-=======
-#: templates/base.html:123
->>>>>>> d18f53f7
+#: templates/base.html:123 static/locale.js:110
 msgid "Loading..."
 msgstr "Cargando..."
 
@@ -634,11 +610,7 @@
 msgstr "Valor anterior"
 
 #. Link to print the current view of the application
-<<<<<<< HEAD
-#: templates/map.html:102
-=======
 #: templates/base.html:89
->>>>>>> d18f53f7
 msgid "Print"
 msgstr "Imprimir"
 
@@ -649,11 +621,7 @@
 msgstr "Imprime una lista de hospitales por orden de distancia desde ${FACILITY_NAME}"
 
 #. Link to privacy policy for the application
-<<<<<<< HEAD
-#: templates/map.html:117
-=======
 #: templates/base.html:105
->>>>>>> d18f53f7
 msgid "Privacy"
 msgstr "Privado"
 
@@ -668,7 +636,7 @@
 msgstr "Acceso a través de carretera"
 
 #. Record updated successfully.
-#: edit.py:508
+#: edit.py:524
 msgid "Record updated."
 msgstr "Registro actualizado."
 
@@ -704,8 +672,8 @@
 msgid "Resource Finder Updates"
 msgstr "Localizador de recursos"
 
-#. TODO: Add missing message description or meaning
-#: templates/edit.html:161
+#. Button text to save data
+#: templates/edit.html:160
 msgid "Save"
 msgstr "Guardar"
 
@@ -730,11 +698,7 @@
 msgstr "Mostrar"
 
 #. Link to sign into the app
-<<<<<<< HEAD
-#: main.py:59
-=======
-#: main.py:62
->>>>>>> d18f53f7
+#: main.py:63
 msgid "Sign in"
 msgstr "Acceder"
 
@@ -744,11 +708,7 @@
 msgstr "Accede para modificar tus datos"
 
 #. Link to sign out of the app
-<<<<<<< HEAD
-#: main.py:57
-=======
-#: main.py:60
->>>>>>> d18f53f7
+#: main.py:61
 msgid "Sign out"
 msgstr "Cerrar sesión"
 
@@ -758,11 +718,7 @@
 msgstr "Suministros"
 
 #. Link to terms of service for the application
-<<<<<<< HEAD
-#: templates/map.html:112
-=======
 #: templates/base.html:100
->>>>>>> d18f53f7
 msgid "Terms of Service"
 msgstr "Condiciones del servicio"
 
@@ -777,11 +733,7 @@
 msgstr "Cantidad total de camas"
 
 #. Total number of facilities shown on the map.
-<<<<<<< HEAD
-#: templates/map.html:169
-=======
 #: templates/print.html:71
->>>>>>> d18f53f7
 msgid "Total facilities"
 msgstr "Cantidad total de instituciones"
 
@@ -826,11 +778,7 @@
 msgstr "Cirugía Vascular"
 
 #. Link to go to a page with past versions of the 'master' list
-<<<<<<< HEAD
-#: templates/map.html:205
-=======
-#: templates/map.html:103
->>>>>>> d18f53f7
+#: templates/map.html:104
 msgid "View Master List archive"
 msgstr "Ver archivo de la lista maestra"
 
@@ -867,20 +815,12 @@
 msgstr "Tu solicitud de %(role)s ya se registró"
 
 #. Header for the number of facilities with available beds. OK to translate without the 'and' if it makes more sense
-<<<<<<< HEAD
-#: templates/map.html:179
-=======
 #: templates/print.html:81
->>>>>>> d18f53f7
 msgid "and with availability."
 msgstr "y con disponibilidad."
 
 #. a user with no identity
-<<<<<<< HEAD
-#: main.py:54
-=======
-#: main.py:57
->>>>>>> d18f53f7
+#: main.py:58
 msgid "anonymous"
 msgstr "anónimo"
 
@@ -895,11 +835,7 @@
 msgstr "capacidad"
 
 #. Header for the number of facilities less than 10 miles from a location.
-<<<<<<< HEAD
-#: templates/map.html:174
-=======
 #: templates/print.html:76
->>>>>>> d18f53f7
 msgid "no more than 10 miles away"
 msgstr "a no más de 10 millas"
 
