--- conflicted
+++ resolved
@@ -46,21 +46,13 @@
 msgstr "${NUM_FACILITIES} Etablisman nan ${RADIUS_MILES} mil"
 
 #. Error message for lacking edit permissions
-<<<<<<< HEAD
 #: edit.py:437
-=======
-#: edit.py:439
->>>>>>> 7a31f816
 #, python-format
 msgid "%(user)s does not have permission to edit %(a)s"
 msgstr "%(user)s pa gen pèmisyon edite %(a)s"
 
 #. Form option to indicate that a value is not specified
-<<<<<<< HEAD
 #: edit.py:211 edit.py:196 edit.py:170
-=======
-#: edit.py:169 edit.py:210 edit.py:195
->>>>>>> 7a31f816
 msgid "(unspecified)"
 msgstr "(pa espesifye)"
 
@@ -74,13 +66,8 @@
 msgid "Accuracy"
 msgstr "Presizyon"
 
-<<<<<<< HEAD
-#. Header for a street address
-#: templates/print_data.html:68 ../tools/setup.py:127 templates/hospital_bubble.html:120
-=======
 #. street address
 #: templates/hospital_bubble.html:120 ../tools/setup.py:127 templates/print_data.html:68
->>>>>>> 7a31f816
 msgid "Address"
 msgstr "Adrès"
 
@@ -120,7 +107,7 @@
 msgstr "Bank san"
 
 #. Save a copy of the data in CSV format
-#: export.py:140
+#: export.py:130
 msgid "CSV Export"
 msgstr "Ekspote CSV"
 
@@ -135,11 +122,7 @@
 msgstr "Ka al chache malad"
 
 #. Button text to cancel and return to the home page
-<<<<<<< HEAD
 #: templates/edit.html:158
-=======
-#: templates/edit.html:154
->>>>>>> 7a31f816
 msgid "Cancel"
 msgstr "Anile"
 
@@ -266,11 +249,7 @@
 msgstr "Distri"
 
 #. E-mail address
-<<<<<<< HEAD
 #: ../tools/setup.py:119 edit.py:117
-=======
-#: ../tools/setup.py:119 edit.py:116
->>>>>>> 7a31f816
 msgid "E-mail"
 msgstr "Adrès elektronik"
 
@@ -300,7 +279,7 @@
 msgstr "Erè transpòte etablisman enfòmasyon."
 
 #. Button to export data to comma-separated-values format.
-#: export.py:156 templates/map.html:192
+#: export.py:146 templates/map.html:192
 msgid "Export CSV"
 msgstr "Ekspote CSV"
 
@@ -405,20 +384,12 @@
 msgstr "Medsin Entèn"
 
 #. Error message for invalid date entry
-<<<<<<< HEAD
 #: edit.py:139
-=======
-#: edit.py:138
->>>>>>> 7a31f816
 msgid "Invalid date: %(date)r (need YYYY-MM-DD format)"
 msgstr "Dat envalid : %(dat)r (bezwen ane-mwa-jou fòma)"
 
 #. Error message for request missing facility name.
-<<<<<<< HEAD
 #: edit.py:335 bubble.py:156
-=======
-#: edit.py:334 bubble.py:155
->>>>>>> 7a31f816
 msgid "Invalid or missing facility name."
 msgstr "Envalid oubyen erè nan non etablisman an"
 
@@ -443,11 +414,7 @@
 msgstr "Misajou"
 
 #. Label for text input
-<<<<<<< HEAD
 #: edit.py:232
-=======
-#: edit.py:231
->>>>>>> 7a31f816
 msgid "Latitude"
 msgstr "Latitd"
 
@@ -487,11 +454,7 @@
 msgstr "Kote"
 
 #. Label for text input
-<<<<<<< HEAD
 #: edit.py:236
-=======
-#: edit.py:235
->>>>>>> 7a31f816
 msgid "Longitude"
 msgstr "Lonjitd"
 
@@ -531,11 +494,7 @@
 msgstr "ONG"
 
 #. a person's name
-<<<<<<< HEAD
 #: edit.py:113
-=======
-#: edit.py:112
->>>>>>> 7a31f816
 msgid "Name"
 msgstr "Non"
 
@@ -550,11 +509,7 @@
 msgstr "Nerochiriji"
 
 #. Form option for a false Boolean value
-<<<<<<< HEAD
 #: bubble.py:48 edit.py:174 bubble_test.py:68
-=======
-#: bubble_test.py:68 edit.py:173 bubble.py:47
->>>>>>> 7a31f816
 msgid "No"
 msgstr "Pa dakò"
 
@@ -630,11 +585,7 @@
 msgstr "Pedyatrik"
 
 #. telephone number
-<<<<<<< HEAD
 #: edit.py:115 ../tools/setup.py:117
-=======
-#: edit.py:114 ../tools/setup.py:117
->>>>>>> 7a31f816
 msgid "Phone"
 msgstr "Telefòn"
 
@@ -675,11 +626,7 @@
 msgstr "Aksesib pa wout"
 
 #. Record updated successfully.
-<<<<<<< HEAD
 #: edit.py:465
-=======
-#: edit.py:466
->>>>>>> 7a31f816
 msgid "Record updated."
 msgstr "Done a jou"
 
@@ -717,16 +664,12 @@
 msgstr "Chèche resous"
 
 #. Button text to save data
-<<<<<<< HEAD
 #: templates/edit.html:154
-=======
-#: templates/edit.html:150
->>>>>>> 7a31f816
 msgid "Save"
 msgstr "Anrejistre"
 
 #. Label for a selector to export data to CSV
-#: export.py:145
+#: export.py:135
 msgid "Select facility type to export:"
 msgstr "Idantite kalite etablisman ekspòtasyon"
 
@@ -826,11 +769,7 @@
 msgstr "Reyon X"
 
 #. Form option for a true Boolean value
-<<<<<<< HEAD
 #: bubble.py:48 edit.py:172 bubble_test.py:67
-=======
-#: bubble_test.py:67 bubble.py:47 edit.py:171
->>>>>>> 7a31f816
 msgid "Yes"
 msgstr "Wi"
 
@@ -866,11 +805,6 @@
 msgid "capacity"
 msgstr "Kapasite"
 
-#. TODO: Add missing message description or meaning
-#: templates/edit.html:137
-msgid "comment:"
-msgstr "Kòmantè"
-
 #. Header for the number of facilities less than 10 miles from a location.
 #: templates/map.html:166
 msgid "no more than 10 miles away"
