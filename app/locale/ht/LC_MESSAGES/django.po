# SOME DESCRIPTIVE TITLE.
# Copyright (C) YEAR THE PACKAGE'S COPYRIGHT HOLDER
# This file is distributed under the same license as the PACKAGE package.
# FIRST AUTHOR <EMAIL@ADDRESS>, YEAR.
#
msgid ""
msgstr ""
"Project-Id-Version: PACKAGE VERSION\n"
"Report-Msgid-Bugs-To: \n"
"PO-Revision-Date: 2010-05-27 00:07-0800\n"
"Last-Translator: FULL NAME <EMAIL@ADDRESS>\n"
"Language-Team: LANGUAGE <LL@li.org>\n"
"MIME-Version: 1.0\n"
"Content-Type: text/plain; charset=UTF-8\n"
"Content-Transfer-Encoding: 8bit\n"
"Language: \n"

#. Date at a given time (example: Jan 21, 2010 at 14:32 UTC-4)
#: static/locale.js:29
#, sh-format
msgid "${DATE} at ${TIME}"
msgstr "${DATE} a ${TIME}"

#. Time format (example 14:32 UTC-4)
#: static/locale.js:166
#, sh-format
msgid "${HOURS}:${MINUTES} ${ZONE}"
msgstr "${HOURS}: ${MINUTES} ${ZONE}"

#. A distance (example: 3.11 miles (5 km))
#: static/locale.js:47
#, sh-format
msgid "${MILES} miles (${KM} km)"
msgstr "${MILES} mil (${KM} kilomèt)"

#. Local date format (example: Jan 21, 2010)
#: static/locale.js:33
#, sh-format
msgid "${MONTH} ${DAY}, ${YEAR}"
msgstr "${MONTH} ${DAY}, ${YEAR}"

#. Number of facilities within range of a location. (example: 5 Facilities within 10 miles)
#: static/locale.js:100
#, sh-format
msgid "${NUM_FACILITIES} Facilities within ${RADIUS_MILES} miles"
msgstr "${NUM_FACILITIES} Etablisman nan ${RADIUS_MILES} mil"

#. Message explaining how to add a latitude and longitude to a facility.
#: static/locale.js:186
#, sh-format
msgid "${START_LINK}Sign in${END_LINK} to view the edit form and add a latitude and longitude."
msgstr "Siyen nan wè reekri fòm epi ajoute yon latitid ak lonjitd"

#. Error message for lacking edit permissions
#: edit.py:364
#, python-format
msgid "%(user)s does not have permission to edit %(a)s"
msgstr "%(user)s pa gen pèmisyon edite %(a)s"

#. Form option to indicate that a value is not specified
#: edit.py:199 edit.py:173 edit.py:214
msgid "(unspecified)"
msgstr "(pa espesifye)"

#. Note that a health facility has been marked closed.
<<<<<<< HEAD
#: templates/hospital_bubble.html:89
=======
#: templates/hospital_bubble.html:72
>>>>>>> a57b3b21
msgid "<strong>Note:</strong> This facility has been marked closed."
msgstr "<strong>Remak:</strong> etablisman sa a te make fèmen."

#. Accuracy of latitude, longitude coordinates
<<<<<<< HEAD
#: ../tools/setup.py:197
=======
#: ../tools/setup.py:139
>>>>>>> a57b3b21
msgid "Accuracy"
msgstr "Presizyon"

#. Label to add a facility
#: static/locale.js:25
msgid "Add"
msgstr "Ajoute"

#. Title for the form to add a new record
#: templates/edit.html:53
#, python-format
msgid "Add a new %(type_name)s"
msgstr "Ajoute yon %(type_name)s new"

#. Header for a street address
<<<<<<< HEAD
#: templates/print.html:138 ../tools/setup.py:193 templates/hospital_bubble.html:169
=======
#: templates/print.html:138 templates/hospital_bubble.html:152 ../tools/setup.py:135
>>>>>>> a57b3b21
msgid "Address"
msgstr "Adrès"

#. Type of construction: sun-dried clay bricks
<<<<<<< HEAD
#: ../tools/setup.py:266
=======
#: ../tools/setup.py:204
>>>>>>> a57b3b21
msgid "Adobe"
msgstr "Adobe"

#. Label for a required text box to enter organizational affiliation.
#: templates/edit.html:98
msgid "Affiliation (required)"
msgstr "Afilyasyon (obligatwa)"

#. Note that a health facility is on alert.
<<<<<<< HEAD
#: templates/hospital_bubble.html:97
=======
#: templates/hospital_bubble.html:80
>>>>>>> a57b3b21
msgid "Alert"
msgstr "Alèt"

#. Whether or not a facility is on alert status.
<<<<<<< HEAD
#: ../tools/setup.py:213
=======
#: ../tools/setup.py:153
>>>>>>> a57b3b21
msgid "Alert status"
msgstr "Alèt kondisyon"

#. Label for every item in a list.
#: static/locale.js:25
msgid "All"
msgstr "Tout"

#. Proper name of an alternate ID for a health facility
#: templates/hospital_bubble.html:68 ../tools/setup.py:163
msgid "Alternate ID"
msgstr "Altène non"

#. Alternate name of a facility
<<<<<<< HEAD
#: ../tools/setup.py:153
=======
#: ../tools/setup.py:109
>>>>>>> a57b3b21
msgid "Alternate name"
msgstr "Altène non"

#. Eror message, shown when an error occurs.
#: static/locale.js:59
msgid "An error has occurred. Please try again later."
msgstr "Gen yon erè ki te fèt. Tanpri, eseye ankò pi ta."

#. Label; available beds
#: templates/hospital_email.html:100 templates/hospital_email.html.py:199
msgid "Available"
msgstr "Kabann disponib "

#. Total number of unoccupied beds at a hospital.
<<<<<<< HEAD
#: ../tools/setup.py:165
=======
#: ../tools/setup.py:117
>>>>>>> a57b3b21
msgid "Available beds"
msgstr "Kabann disponib "

#. Heading for number of available beds and number of total beds in a hospital.
#: templates/print.html:124
msgid "Beds open / total"
msgstr "Kabann disponib/total"

#. Service provided by a health facility (use Title Case).
<<<<<<< HEAD
#: ../tools/setup.py:335
=======
#: ../tools/setup.py:273
>>>>>>> a57b3b21
msgid "Blood Bank"
msgstr "Bank san"

#. Save a copy of the data in CSV format
#: export.py:131
msgid "CSV Export"
msgstr "Ekspote CSV"

#. Service provided by a health facility (use Title Case).
<<<<<<< HEAD
#: ../tools/setup.py:333
=======
#: ../tools/setup.py:271
>>>>>>> a57b3b21
msgid "CT Scan"
msgstr "CT Eskanè"

#. Whether or not a facility can send a vehicle to pick up patients
<<<<<<< HEAD
#: ../tools/setup.py:220
=======
#: ../tools/setup.py:160
>>>>>>> a57b3b21
msgid "Can pick up patients"
msgstr "Ka al chache malad"

#. Button text to cancel and return to the home page
#: templates/edit.html:164
msgid "Cancel"
msgstr "Anile"

#. Label; total beds
#: templates/hospital_email.html.py:203 templates/hospital_email.html:104
msgid "Capacity"
msgstr "Kapasite"

#. Service provided by a health facility (use Title Case). Meaning: branch of medicine dealing with the heart
<<<<<<< HEAD
#: ../tools/setup.py:304
=======
#: ../tools/setup.py:242
>>>>>>> a57b3b21
msgid "Cardiology"
msgstr "Kadyoloji"

#. Category of facility (hospital, clinic, field team, etc.)
<<<<<<< HEAD
#: ../tools/setup.py:205
=======
#: ../tools/setup.py:145
>>>>>>> a57b3b21
msgid "Category"
msgstr "Kategori"

#. Header for a record of a change to a facility detail
<<<<<<< HEAD
#: templates/hospital_bubble.html:198
=======
#: templates/hospital_bubble.html:180
>>>>>>> a57b3b21
msgid "Change"
msgstr "Chanje"

#. Header for the history of changes in data for a facility
<<<<<<< HEAD
#: templates/hospital_bubble.html:159
=======
#: templates/hospital_bubble.html:142
>>>>>>> a57b3b21
msgid "Change details"
msgstr "Chanje done"

#. Header a column of comment about why a change was made
<<<<<<< HEAD
#: templates/hospital_bubble.html:206
=======
#: templates/hospital_bubble.html:188
>>>>>>> a57b3b21
msgid "Change note"
msgstr "Chanje"

#. Instructions for a menu of deployed instances of the application
#: templates/subdomain_menu.html:40
msgid "Choose a site:"
msgstr "Chwazi yon sit:"

#. Meaning: City or town portion of an address
#: ../tools/setup.py:191
msgid "City / Town / Village"
msgstr "Vil / Village"

#. Message explaining how to place a new subject on the map
#: static/locale.js:37
msgid "Click a location on the map to place the marker for a new facility."
msgstr "Klike sou yon kote sou kat la nan plas Makè a pou yon nouvo etablisman."

#. Category of health facility: Clinic
<<<<<<< HEAD
#: ../tools/setup.py:244
=======
#: ../tools/setup.py:184
>>>>>>> a57b3b21
msgid "Clinic"
msgstr "Klinik"

#. Facility operational status: closed or in the process of closing
<<<<<<< HEAD
#: ../tools/setup.py:281
=======
#: ../tools/setup.py:219
>>>>>>> a57b3b21
msgid "Closed or closing"
msgstr "Fèmen oswa pwal fèmen vit"

#. Label for a text field to enter a comment about a change.
#: templates/edit.html:145
msgid "Comment:"
msgstr "Kòmantè:"

#. remarks
<<<<<<< HEAD
#: ../tools/setup.py:215
=======
#: ../tools/setup.py:155
>>>>>>> a57b3b21
msgid "Comments"
msgstr "Kòmantè"

#. Meaning: low-level administrative division
<<<<<<< HEAD
#: ../tools/setup.py:185
=======
#: ../tools/setup.py:133
>>>>>>> a57b3b21
msgid "Commune"
msgstr "Komin"

#. Type of organization: Local community organization
<<<<<<< HEAD
#: ../tools/setup.py:225
=======
#: ../tools/setup.py:165
>>>>>>> a57b3b21
msgid "Community"
msgstr "Kominote"

#. Materials making up a building
<<<<<<< HEAD
#: ../tools/setup.py:207
=======
#: ../tools/setup.py:147
>>>>>>> a57b3b21
msgid "Construction"
msgstr "Konstriksyon"

#. Name of a person to contact for more information.
<<<<<<< HEAD
#: ../tools/setup.py:171
=======
#: ../tools/setup.py:123
>>>>>>> a57b3b21
msgid "Contact name"
msgstr "Non pou kontak"

#. Country code to load data for
#: templates/load.html:34
msgid "Country:"
msgstr "Peyi"

#. Label for daily e-mail updates
#: settings.py:57
msgid "Daily"
msgstr "Dyaliz"

#. Level of destruction
<<<<<<< HEAD
#: ../tools/setup.py:209
=======
#: ../tools/setup.py:149
>>>>>>> a57b3b21
msgid "Damage"
msgstr "Domaj"

#. Header for date and time of a change record
<<<<<<< HEAD
#: templates/hospital_bubble.html:210
=======
#: templates/hospital_bubble.html:192
>>>>>>> a57b3b21
msgid "Date and time"
msgstr "Jou  ak  lè"

#. Label for change default frequency box
#: templates/settings.html:95
msgid "Default frequency:"
msgstr "Frekans Estanda:"

#. Meaning: administrative division
<<<<<<< HEAD
#: ../tools/setup.py:181
=======
#: ../tools/setup.py:129
>>>>>>> a57b3b21
msgid "Department"
msgstr "Depatman"

#. Service provided by a health facility (use Title Case). Meaning: Artificial replacement for lost kidney function.
<<<<<<< HEAD
#: ../tools/setup.py:327
=======
#: ../tools/setup.py:265
>>>>>>> a57b3b21
msgid "Dialysis"
msgstr "Dyaliz"

#. Category of health facility: A dispensary where medicine and medical supplies are given out.
<<<<<<< HEAD
#: ../tools/setup.py:247
=======
#: ../tools/setup.py:187
>>>>>>> a57b3b21
msgid "Dispensary"
msgstr "Dispansè"

#. Displaying markers on a map for the NUM_FACILITIES closest to a  location
#: static/locale.js:43
#, sh-format
msgid "Displaying ${NUM_FACILITIES} closest facilities"
msgstr "Ekspoze ${NUM_FACILITIES} etablisman ki pi pre"

#. Displaying markers on a map for facilities within RADIUS_MILES miles of a location
#: static/locale.js:38
#, sh-format
msgid "Displaying facilities within ${RADIUS_MILES} miles"
msgstr "Ekpoze etablisman nan ${RADIUS_MILES} mil"

#. Header for a distance from the current subject to another location
#: templates/print.html:134
msgid "Distance"
msgstr "Distans"

#. Meaning: administrative division
<<<<<<< HEAD
#: templates/map.html:153 ../tools/setup.py:183 static/locale.js:63
=======
#: templates/map.html:143 ../tools/setup.py:131 static/locale.js:51
>>>>>>> a57b3b21
msgid "District"
msgstr "Distri"

#. Meaning: Second-level administrative subdivision of a country
#: ../tools/setup.py:189
msgid "District/County"
msgstr "Distri/Konte"

#. E-mail address
<<<<<<< HEAD
#: edit.py:120 ../tools/setup.py:179
=======
#: edit.py:120 ../tools/setup.py:127
>>>>>>> a57b3b21
msgid "E-mail"
msgstr "Adrès elektronik:"

#. Title for the form to edit an existing record
#: templates/edit.html:58
#, python-format
msgid "Edit %(title)s"
msgstr "Reekri %(title)s"

#. Label for link to edit a subject record
#: templates/hospital_email.html.py:182
msgid "Edit this record"
msgstr "modifye enregistreman sa"

#. Header a column of user who made the edits
<<<<<<< HEAD
#: templates/hospital_bubble.html:202
=======
#: templates/hospital_bubble.html:184
>>>>>>> a57b3b21
msgid "Edited by"
msgstr "Moun ki reekri a"

#. Settings page title
#: templates/settings.html:68
msgid "Email Subscription Settings"
msgstr "Imel Abònman Anviwònman"

#. Label for e-mail type radio buttons
#: templates/settings.html:76
msgid "Email format:"
msgstr "Adrès elektronik fòma:"

#. Link text to a "how to embed" page
#: templates/map.html:210
msgid "Embed"
msgstr "Embed"

#. Link text to a "how to embed" page
#: templates/map.html:210
msgid "Embed on your site"
msgstr "Embed sou sit ou"

#. Header for an error message.
#: templates/error.html:28
msgid "Error"
msgstr "Erè"

#. Error message for not loading edit form successfully
#: static/locale.js:75
msgid "Error loading edit form."
msgstr "Erè transpòte reekri fòm."

#. Error message for not loading facility information successfully
#: static/locale.js:79
msgid "Error loading facility information."
msgstr "Erè transpòte etablisman enfòmasyon."

#. Error message for not saving facility information successfully
#: static/locale.js:91
msgid "Error saving facility information."
msgstr "Erè anrejistreman etablisman enfòmasyon."

#. Button to export data to comma-separated-value format.
#: templates/map.html:184 export.py:144
msgid "Export CSV"
msgstr "Ekspote CSV"

#. Label for facilities with changes
#: templates/hospital_email.html:63
msgid "Facilities with Changes"
msgstr "Fasilite ak Chanjman"

#. A place that provides a particular service
#: templates/settings.html:117 templates/print.html:129 static/locale.js:104 templates/map.html:162
msgid "Facility"
msgstr "Etablisman"

#. Header for details about a facility
<<<<<<< HEAD
#: templates/hospital_bubble.html:154
=======
#: templates/hospital_bubble.html:137
>>>>>>> a57b3b21
msgid "Facility details"
msgstr "Enfòmasyon sou etablisman "

#. Type of organization: Faith-based organization
<<<<<<< HEAD
#: ../tools/setup.py:227
=======
#: ../tools/setup.py:167
>>>>>>> a57b3b21
msgid "Faith-based"
msgstr "Baze sou konfyans"

#. fax number
#: ../tools/setup.py:177
msgid "Fax"
msgstr "Faks"

#. Label; field or attribute
#: templates/hospital_email.html:119
msgid "Field"
msgstr "Etabisman Miks"

#. Facility operational status: as functional as a field hospital
<<<<<<< HEAD
#: ../tools/setup.py:275
=======
#: ../tools/setup.py:213
>>>>>>> a57b3b21
msgid "Field hospital"
msgstr "Terren lopital"

#. Facility operational status: as functional as a field hospital next to a hospital
<<<<<<< HEAD
#: ../tools/setup.py:278
=======
#: ../tools/setup.py:216
>>>>>>> a57b3b21
msgid "Field hospital co-located with hospital"
msgstr "Terren lopital ki chita ka lopital"

#. Error message for required field.
#: static/locale.js:63
msgid "Field is required."
msgstr "Domèn sa obligatwa."

#. Header for a list of filters to restrict a list of data being viewed.
#: templates/map.html:117
msgid "Filters"
msgstr "Filtè yo"

#. Tooltip explaining how to enable print mode
#: static/locale.js:137
msgid "First select a hospital from the list on the left. Then Print will print a list of hospitals in order of distance from your selection."
msgstr "Premyeman chwazi yon lopital ki nan bò goch la. Lè sa a enprimant la pral enprime yon lis lopital soti nan zòn ou ye a"

#. Label to tell users to check website for more information
#: templates/hospital_email.html:228
msgid "For more information on all subscribed facilities, please visit"
msgstr "Pou plis enfòmasyon sou tout fasilite yo enskri, ale nan"

#. Type of organization: For-profit organization
<<<<<<< HEAD
#: ../tools/setup.py:229
=======
#: ../tools/setup.py:169
>>>>>>> a57b3b21
msgid "For-profit"
msgstr "Pou pwofi"

#. Header for general information about a subject
#: templates/print.html:142
msgid "General Info"
msgstr "Enfòmasyon jeneral"

#. Service provided by a health facility (use Title Case). Meaning: surgical specialty that focuses on abdominal organs
<<<<<<< HEAD
#: ../tools/setup.py:287
=======
#: ../tools/setup.py:225
>>>>>>> a57b3b21
msgid "General Surgery"
msgstr "Chiriji Jeneral"

#. Link to this subject in Google Maps
#: ../tools/setup.py:199
msgid "Google Maps Link"
msgstr "URL Google Maps"

#. Proper name of an ID for a health facility defined by the  Pan-American Health Organization; no translation necessary.
<<<<<<< HEAD
#: templates/haiti_hospital_bubble.html:25 static/locale.js:130 ../tools/setup.py:159
=======
#: templates/hospital_bubble.html:56 static/locale.js:114 ../tools/setup.py:115
>>>>>>> a57b3b21
msgid "HealthC ID"
msgstr "ID HealthC"

#. Greeting
#: templates/hospital_email.html:35
msgid "Hello"
msgstr "Ed"

#. Link to go to a help page for the application
#: templates/base.html:101
msgid "Help"
msgstr "Ed"

#. Link to return to the main page of the application
#: templates/home_link.html:22
msgid "Home"
msgstr "Paj akèy"

#. Category of health facility: Hospital.
<<<<<<< HEAD
#: ../tools/setup.py:249
=======
#: ../tools/setup.py:189
>>>>>>> a57b3b21
msgid "Hospital"
msgstr "Lopital"

#. Proper name of an ID for a health facility
#: ../tools/setup.py:161 templates/hospital_bubble.html:62
msgid "ID"
msgstr "ID"

#. Explains how to correct incorrect information that has been printed.
#: templates/print.html:166
msgid "If any information is wrong or missing, please correct it on the web site:"
msgstr "Si yon enfòmasyon ta manke ou byen ta mal ekri, ale sou sit entènèt la"

#. Service provided by a health facility (use Title Case). Meaning: specializing in treating communicable diseases
<<<<<<< HEAD
#: ../tools/setup.py:307
=======
#: ../tools/setup.py:245
>>>>>>> a57b3b21
msgid "Infectious Disease"
msgstr "Maladi Enfektyez"

#. Label for instant e-mail updates
#: settings.py:55
msgid "Instant"
msgstr "Moman"

#. Service provided by a health facility (use Title Case). Meaning: deals with diagnosis and (non-surgical) treatment of Meaning: diseases of the internal organs
<<<<<<< HEAD
#: ../tools/setup.py:301
=======
#: ../tools/setup.py:239
>>>>>>> a57b3b21
msgid "Internal Medicine"
msgstr "Medsin Entèn"

#. Error message for invalid date entry
#: edit.py:142
msgid "Invalid date: %(date)r (need YYYY-MM-DD format)"
msgstr "Dat envalid : %(dat)r (bezwen ane-mwa-jou fòma)"

#. Error message for request missing subject name.
#: subscribe.py:63 settings.py:34
msgid "Invalid or missing account e-mail."
msgstr "Envalid oubyen erè nan non etablisman an"

#. Error message for request missing subject name.
<<<<<<< HEAD
#: edit.py:457 bubble.py:173
=======
#: edit.py:425 bubble.py:140
>>>>>>> a57b3b21
msgid "Invalid or missing subject name."
msgstr "Envalid oubyen erè nan non etablisman an"

#. Error message for a missing subject type.
#: edit.py:449
msgid "Invalid or missing subject type."
msgstr "Envalid oubyen erè nan non etablisman an"

#. Abbreviated months of the year.
#: static/locale.js:123
msgid "Jan Feb Mar Apr May Jun Jul Aug Sep Oct Nov Dec"
msgstr "Janvye, Fevriye, Mas, Avril, Me, Jen, jiyè, Out, septanm, Oktòb, Novanm, Desanm"

#. Service provided by a health facility (use Title Case).
<<<<<<< HEAD
#: ../tools/setup.py:329
=======
#: ../tools/setup.py:267
>>>>>>> a57b3b21
msgid "Lab"
msgstr "Laboratwa"

#. Category of health facility: A laboratory
#: ../tools/setup.py:253
msgid "Laboratory"
msgstr "Laboratwa"

#. Label for the last update time
#: templates/hospital_email.html:90 templates/hospital_email.html.py:188
msgid "Last Updated:"
msgstr "Misajou"

#. Label for a date-time when the data was last updated
<<<<<<< HEAD
#: templates/hospital_bubble.html:82
=======
#: templates/hospital_bubble.html:65
>>>>>>> a57b3b21
msgid "Last updated"
msgstr "Misajou"

#. Label for text input
#: edit.py:235
msgid "Latitude"
msgstr "Latitd"

#. Error message for invalid latitude.
#: static/locale.js:71
msgid "Latitude must be a number."
msgstr "Latitd dwe yon nimewo"

#. Error message for invalid latitude.
#: static/locale.js:67
msgid "Latitude must be between -90 and 90."
msgstr "Latitd dwe ant -90 ak 90"

#. Category for terms of service and privacy pages
#: templates/base.html:109
msgid "Legal"
msgstr "Legal"

#. Button text to load data
#: templates/load.html:57
msgid "Load"
msgstr "Telechaje"

#. A program that can load data
#: templates/load.html:27
msgid "Loader:"
msgstr "Program pou telechaje"

#. Indicator that the application is loading.
#: templates/base.html:129 static/locale.js:118
msgid "Loading..."
msgstr "Transpòte..."

#. latitude, longitude location
<<<<<<< HEAD
#: ../tools/setup.py:195
=======
#: ../tools/setup.py:137
>>>>>>> a57b3b21
msgid "Location"
msgstr "Kote"

#. Geographic coordinates of a location on earth.
<<<<<<< HEAD
#: templates/hospital_bubble.html:178
=======
#: templates/hospital_bubble.html:161
>>>>>>> a57b3b21
msgid "Location:"
msgstr "Kote"

#. Label for text input
#: edit.py:239
msgid "Longitude"
msgstr "Lonjitd"

#. Error message for invalid longitude.
#: static/locale.js:87
msgid "Longitude must be a number."
msgstr "Lonjitd dwe yon nimewo"

#. Error message for invalid longitude.
#: static/locale.js:83
msgid "Longitude must be between -180 and 180."
msgstr "Lonjitd dwe ant -180 ak 180"

#. Service provided by a health facility (use Title Case). Meaning: Care for cognitive and emotional well-being.
<<<<<<< HEAD
#: ../tools/setup.py:324
=======
#: ../tools/setup.py:262
>>>>>>> a57b3b21
msgid "Mental Health"
msgstr "Sante Mantal"

#. Type of organization: Organization associated with armed forces
<<<<<<< HEAD
#: ../tools/setup.py:231
=======
#: ../tools/setup.py:171
>>>>>>> a57b3b21
msgid "Military"
msgstr "Militè"

#. Type of organization: Organization with mixed function
<<<<<<< HEAD
#: ../tools/setup.py:233
=======
#: ../tools/setup.py:173
>>>>>>> a57b3b21
msgid "Mixed"
msgstr "Etabisman Miks"

#. mobile phone number
#: ../tools/setup.py:175
msgid "Mobile"
msgstr "Mobil"

#. Category of health facility: A mobile clinic.
<<<<<<< HEAD
#: ../tools/setup.py:251
=======
#: ../tools/setup.py:191
>>>>>>> a57b3b21
msgid "Mobile clinic"
msgstr "Klinik mobil"

#. Label for monthly e-mail updates
#: settings.py:61
msgid "Monthly"
msgstr "Chak mwa"

#. Service provided by a health facility (use Title Case). Meaning: Corpse removal
<<<<<<< HEAD
#: ../tools/setup.py:338
=======
#: ../tools/setup.py:276
>>>>>>> a57b3b21
msgid "Mortuary Services"
msgstr "Pomp Funèb"

#. Type of organization: Non-governmental organization
<<<<<<< HEAD
#: ../tools/setup.py:235
=======
#: ../tools/setup.py:175
>>>>>>> a57b3b21
msgid "NGO"
msgstr "ONG"

#. a person's name
<<<<<<< HEAD
#: ../tools/setup.py:151 edit.py:116
=======
#: ../tools/setup.py:107 edit.py:116
>>>>>>> a57b3b21
msgid "Name"
msgstr "Non"

#. Label for a required text box to enter a person's name
#: templates/edit.html:82
msgid "Name (required)"
msgstr "Non (obligatwa)"

#. service provided by a health facility (use Title Case). Meaning: surgery that involves the nervous system
<<<<<<< HEAD
#: ../tools/setup.py:294
=======
#: ../tools/setup.py:232
>>>>>>> a57b3b21
msgid "Neurosurgery"
msgstr "Nerochiriji"

#. Label for new value
#: templates/hospital_email.html:124
msgid "New Value"
msgstr "New Valè"

#. Label for a new subject
#: static/locale.js:143
msgid "New facility"
msgstr "Nouvo etablisman"

#. Link text to go to main page of resource finder sans iframe
#: templates/map.html:202
msgid "New window"
msgstr "Deyò fenèt"

#. Form option for a false Boolean value
#: edit.py:177 utils.py:333 utils_test.py:321
msgid "No"
msgstr "Pa dakò"

#. Indicates there is no availability information for this  hospital.
<<<<<<< HEAD
#: templates/hospital_bubble.html:138
=======
#: templates/hospital_bubble.html:121
>>>>>>> a57b3b21
msgid "No availability information"
msgstr "Pa gen enfòmasyon ki koresponn"

#. message saying no facilities are subscribed to
#: templates/settings.html:131
msgid "No facilities to display."
msgstr "Pa gen fasilite yo afiche."

#. Error message
#: grant_access.py:76
#, python-format
msgid "No pending request for %(account_action)s by %(user)s"
msgstr "Pa gen demand an atant pou %(authorization_role)s de %(user)s"

#. Facility operational status: cannot perform surgeries
<<<<<<< HEAD
#: ../tools/setup.py:273
=======
#: ../tools/setup.py:211
>>>>>>> a57b3b21
msgid "No surgical capacity"
msgstr "Pa gen kapasite chiriji"

#. Service provided by a health facility (use Title Case). Meaning: Obstetrics deals with childbirth and care of the mother. Meaning: Gynecology deals with diseases and hygiene of women
<<<<<<< HEAD
#: ../tools/setup.py:321
=======
#: ../tools/setup.py:259
>>>>>>> a57b3b21
msgid "Obstetrics and Gynecology"
msgstr "Obstetrik ak Jinekoloji"

#. Label for old value
#: templates/hospital_email.html:129
msgid "Old Value"
msgstr "Ansyen Valè"

#. Header showing the number of available beds out of the number of total beds that are available in a hospital
#: static/locale.js:128
msgid "Open/Total Beds"
msgstr "Kabann disponib/total"

#. Facility operational status: in working order
<<<<<<< HEAD
#: ../tools/setup.py:271
=======
#: ../tools/setup.py:209
>>>>>>> a57b3b21
msgid "Operational"
msgstr "Operasyon"

#. Whether or not a facility is fully operational.
<<<<<<< HEAD
#: ../tools/setup.py:211
=======
#: ../tools/setup.py:151
>>>>>>> a57b3b21
msgid "Operational status"
msgstr "Operasyon kondisyon"

#. Meaning: referring to the name of an organization
<<<<<<< HEAD
#: ../tools/setup.py:201
=======
#: ../tools/setup.py:141
>>>>>>> a57b3b21
msgid "Organization name"
msgstr "Non òganizasyon"

#. Type of organization (public, private, military, NGO, etc.)
<<<<<<< HEAD
#: ../tools/setup.py:203
=======
#: ../tools/setup.py:143
>>>>>>> a57b3b21
msgid "Organization type"
msgstr "Kalite òganizasyon"

#. Service provided by a health facility (use Title Case). Meaning: treats diseases and injury to bones, muscles, joints and Meaning: tendons
<<<<<<< HEAD
#: ../tools/setup.py:291
=======
#: ../tools/setup.py:229
>>>>>>> a57b3b21
msgid "Orthopedics"
msgstr "Otopedik"

#. Proper name of an ID for a health facility defined by the  Haiti ministry of health (MSPP); no translation necessary.
<<<<<<< HEAD
#: templates/haiti_hospital_bubble.html:30 ../tools/setup.py:156 static/locale.js:125
=======
#: static/locale.js:109 ../tools/setup.py:112 templates/hospital_bubble.html:61
>>>>>>> a57b3b21
msgid "PCode"
msgstr "PCode"

#. the data being loaded
#: templates/load.html:48
msgid "Payload:"
msgstr "Peyechajman"

#. Service provided by a health facility (use Title Case). Meaning: branch of medicine dealing with infants and children
<<<<<<< HEAD
#: ../tools/setup.py:310
=======
#: ../tools/setup.py:248
>>>>>>> a57b3b21
msgid "Pediatrics"
msgstr "Pedyatrik"

#. telephone number
<<<<<<< HEAD
#: edit.py:118 ../tools/setup.py:173
=======
#: edit.py:118 ../tools/setup.py:125
>>>>>>> a57b3b21
msgid "Phone"
msgstr "Telefòn"

#. Label for "plain text" radio button
#: templates/settings.html:83
msgid "Plain text"
msgstr "Tèks"

#. Indicates a user should call for availability of beds and services at a hospital.
<<<<<<< HEAD
#: templates/hospital_bubble.html:132
=======
#: templates/hospital_bubble.html:115
>>>>>>> a57b3b21
msgid "Please call for availability information."
msgstr "Tanpri rele pou enfomasyon disponib"

#. Service provided by a health facility (use Title Case). care given after surgery until patient is discharged
<<<<<<< HEAD
#: ../tools/setup.py:313
=======
#: ../tools/setup.py:251
>>>>>>> a57b3b21
msgid "Postoperative Care"
msgstr "Swen Aprè Operasyon"

#. old value for the attribute
#: mail_alerts.py:242
msgid "Previous value"
msgstr "Anvan valè"

#. Link to print the current view of the application
#: templates/base.html:89
msgid "Print"
msgstr "Enprime"

#. Tooltip explaining a 'Print' link
#: static/locale.js:142
#, sh-format
msgid "Print a list of hospitals in order of distance from ${FACILITY_NAME}"
msgstr "Enprime yon list lopital nan lòd distans de ${FACILITY_NAME}"

#. Link to privacy policy for the application
#: templates/base.html:111
msgid "Privacy"
msgstr "Vi prive"

#. Type of organization: Public (government) organization
<<<<<<< HEAD
#: ../tools/setup.py:237
=======
#: ../tools/setup.py:177
>>>>>>> a57b3b21
msgid "Public"
msgstr "Piblik"

#. Whether or not a facility can be accessed by a road.
<<<<<<< HEAD
#: ../tools/setup.py:217
=======
#: ../tools/setup.py:157
>>>>>>> a57b3b21
msgid "Reachable by road"
msgstr "Aksesib pa wout"

#. Record updated successfully.
#: edit.py:508
msgid "Record updated."
msgstr "Done a jou"

#. Service provided by a health facility (use Title Case). Meaning: care given to improve and recover lost function after an illness or injury that has caused functional limitations
<<<<<<< HEAD
#: ../tools/setup.py:317
=======
#: ../tools/setup.py:255
>>>>>>> a57b3b21
msgid "Rehabilitation"
msgstr "Reyabilitasyon"

#. Type of construction: concrete with metal and/or mesh added to provide extra support against stresses
<<<<<<< HEAD
#: ../tools/setup.py:259
=======
#: ../tools/setup.py:197
>>>>>>> a57b3b21
msgid "Reinforced concrete"
msgstr "Ranfòse konkrè"

#. Application for the given permission action approved
#: grant_access.py:92
#, python-format
msgid "Request for becoming %(action)s was approved."
msgstr "Rekèt pou %(role)s la aksepte"

#. Application for the given permission action denied
#: grant_access.py:96
#, python-format
msgid "Request for becoming %(action)s was denied."
msgstr "Rekèt pou %(role)s la refise"

#. Name of the application.
#: templates/subdomain_menu.html.py:35 templates/hospital_email.html:234
msgid "Resource Finder"
msgstr "Chèche resous"

#. subject of e-mail -> Resource Finder Update
#: mail_alerts.py:76
msgid "Resource Finder %s Update"
msgstr "Chèche resous"

#. Button text to save data
#: templates/edit.html:160
msgid "Save"
msgstr "Anrejistre"

#. Notice that a change has been saved.
#: templates/settings.html:58
msgid "Saved."
msgstr "Anrejistre"

#. Message indicating saving hospital information
#: static/locale.js:150
msgid "Saving..."
msgstr "Anrejistre..."

#. Label for a selector to export data to CSV
#: export.py:135
msgid "Select subject type to export:"
msgstr "Idantite kalite etablisman ekspòtasyon"

#. work done by someone that benefits another
<<<<<<< HEAD
#: static/locale.js:178 ../tools/setup.py:169
=======
#: ../tools/setup.py:121 static/locale.js:154
>>>>>>> a57b3b21
msgid "Services"
msgstr "Sèvis"

#. label for changing subjects to default frequency
#: templates/settings.html:164
msgid "Set checked to default"
msgstr "Mete Tcheke Estanda"

#. Link to go to the settings page of the application
#: templates/base.html:95
msgid "Settings"
msgstr "Anviwònman"

#. Label for settings page
#: templates/hospital_email.html.py:249 templates/hospital_email.html:50
msgid "Settings page"
msgstr "Anviwònman"

#. Label for a control that filters a list of facilities
#: static/locale.js:158
msgid "Show"
msgstr "Montre"

#. Link to sign into the app
#: main.py:64
msgid "Sign in"
msgstr "Mete Anprent"

#. Link to sign in to edit the data for a hospital record.
#: templates/hospital_bubble.html:53
msgid "Sign in to edit"
msgstr "Tanpri siyen nan reekri"

#. Link to sign out of the app
#: settings.py:71 main.py:62
msgid "Sign out"
msgstr "Sòti"

#. Meaning: Top-level administrative subdivision of a country
#: ../tools/setup.py:187
msgid "State / Province / Territory"
msgstr "Éta / Provens / Teritwa"

#. Label to subscribe to a subject
#: templates/hospital_bubble.html:41 static/locale.js:162
msgid "Subscribe to email updates"
msgstr "Abònman imel mizajou"

#. Header for a list of provisions
#: templates/map.html:97
msgid "Supplies"
msgstr "Prodwi"

#. Link to terms of service for the application
#: templates/base.html:106
msgid "Terms of Service"
msgstr "Kondisyon yo pou itilizasyon"

#. Instructions to enter a person's name and organizational affiliation.
#: templates/edit.html:74
msgid "Thanks for adding content to Resource Finder. To get started please create a username and tell us your affiliation. This information will be displayed next to information you've added or edited. Also see the <a target=\"_blank\" href=\"/terms\">Terms of Service</a> and <a target=\"_blank\" href=\"/privacy\">Privacy Policy</a>."
msgstr "Mesi paske ou ajoute enfòmasyon sou Chèche Resous. Pou kòmanse tanpri kreye yon kont epi di nou afilyasyon ou. Enfòmasyon sa a pral parèt a kote enfòmasyon ou ajoute oswa korije. Epitou wè <a target=\"_blank\" href=\"/TOS\">Kondisyon yo pou itilizasyon</a> ak <a target=\"_blank\" href=\"/privacy\">Pwoteksyon vi prive</a> (nan lang angle)."

#. Notification for a facility with missing location information.
#: static/locale.js:147
msgid "This facility does not yet have a location entered."
msgstr "Etablisman sa a pa toujou gen yon kote antre."

#. Label to tell users how to update subscription setttings
#: templates/hospital_email.html:243
msgid "To change subscription settings, please visit the"
msgstr "Pou chanje anviwònman abònman, tanpri ale nan"

#. Description of update e-mail
#: templates/hospital_email.html:43
msgid "To change the frequency of these emails, please visit the"
msgstr "Tanpri jwenn dènye enfòmasyon ou anba. Pou chanje frekans sa yo e may-yo, tanpri vizite ou"

#. Total number of beds at a hospital
<<<<<<< HEAD
#: ../tools/setup.py:167
=======
#: ../tools/setup.py:119
>>>>>>> a57b3b21
msgid "Total beds"
msgstr "Kantite kaban-n"

#. Total number of facilities shown on the map.
#: templates/print.html:71
msgid "Total facilities"
msgstr "Kantite disponib"

#. URL to load data from
#: templates/load.html:41
msgid "URL:"
msgstr "Sit entenet"

#. Error message
#: utils.py:142
msgid "Unauthorized user."
msgstr "San otorizasyon User"

#. Label for unchanged and subscribed facilities
#: templates/hospital_email.html:162
msgid "Unchanged Subscribed Facilities"
msgstr "Chanje Abòne Fasilite"

#. Type of organization: Organization associated with a university
<<<<<<< HEAD
#: ../tools/setup.py:239
=======
#: ../tools/setup.py:179
>>>>>>> a57b3b21
msgid "University"
msgstr "Inivesite"

#. Type of construction: walls constructed of clay brick or concrete block
<<<<<<< HEAD
#: ../tools/setup.py:262
=======
#: ../tools/setup.py:200
>>>>>>> a57b3b21
msgid "Unreinforced masonry"
msgstr "Pa ranfòse konkrè"

#. Label to unsubscribe from a subject
#: static/locale.js:170 templates/hospital_bubble.html:36
msgid "Unsubscribe"
msgstr "Koupe Abònman nan Tcheke"

#. label for unsubscribing from subjects
#: templates/settings.html:171
msgid "Unsubscribe from checked"
msgstr "Koupe Abònman nan Tcheke"

#. Message indicating the user is unsubscribed
#: static/locale.js:174
msgid "Unsubscribed."
msgstr "Dezabone."

#. Label indicating a record was updated
#: static/locale.js:178
msgid "Updated"
msgstr "Remete an fonksyon"

#. who the attribute was updated by
#: mail_alerts.py:245
msgid "Updated by"
msgstr "Remete an fonksyon"

#. Label for user
#: templates/hospital_email.html:135
msgid "User"
msgstr "Itilizatè"

#. Error message for a value that is not a number
#: static/locale.js:95
msgid "Value must be a number."
msgstr "Valè dwe yon nimewo"

#. Service provided by a health facility (use Title Case). Meaning: surgical specialty that focuses on arteries and veins
<<<<<<< HEAD
#: ../tools/setup.py:297
=======
#: ../tools/setup.py:235
>>>>>>> a57b3b21
msgid "Vascular Surgery"
msgstr "Chiriji Vaskilè"

#. Link to go to a page with past versions of the 'master' list
#: templates/map.html:189
msgid "View Master List archive"
msgstr "Ekspoze achiv nan lis mastè"

#. Label to view a full subject record
#: templates/hospital_email.html:77 templates/hospital_email.html.py:175
msgid "View full record"
msgstr "Gade Tout Dosye"

#. View in Google Mapmaker
#: templates/hospital_bubble.html:75
msgid "View in Google MapMaker"
msgstr "Gade nan Google MapMaker"

#. Label for weekly e-mail updates
#: settings.py:59
msgid "Weekly"
msgstr "Chak semèn"

#. Type of construction: timber jointed together with nails
<<<<<<< HEAD
#: ../tools/setup.py:264
=======
#: ../tools/setup.py:202
>>>>>>> a57b3b21
msgid "Wood frame"
msgstr "Wood ankadreman"

#. Service provided by a health facility (use Title Case).
<<<<<<< HEAD
#: ../tools/setup.py:331
=======
#: ../tools/setup.py:269
>>>>>>> a57b3b21
msgid "X-Ray"
msgstr "Reyon X"

#. Form option for a true Boolean value
#: edit.py:175 utils.py:333 utils_test.py:320
msgid "Yes"
msgstr "Wi"

#. Requested permission has been previously granted
#: request_access.py:50
#, python-format
msgid "You already have \"%(action)s\" permission"
msgstr "Wol ou a bon a %(role)s"

#. Notifies user how to add latitude and longitude values.
#: static/locale.js:67
msgid "You can add a latitude and longitude in the edit form."
msgstr "Ou kapab ajoute yon latitid ak lonjitd nan reekri fòm."

#. Saved message; e-mail subscription has been saved
#: static/locale.js:55
#, sh-format
msgid "You will receive ${FREQUENCY} email updates for this facility. Use the ${START_LINK}Settings${END_LINK} page to change subscription settings."
msgstr "Ou ap resevwa ${FREQUENCY} dènye imel pou etablisman sa a. Sèvi ak paj la ${START_LINK}Anviwònman${END_LINK} chanje anviwònman abònman."

#. Message indicating hospital information has been saved
#: static/locale.js:146
msgid "Your edit has been saved"
msgstr "Nou anrejistre chanjman ou"

#. Request for permission is awaiting approval
#: request_access.py:61 request_access.py:55
#, python-format
msgid "Your request for \"%(action)s\" permission is now pending"
msgstr "Demand ou pou %(role)s la deja enrejistre"

#. Header for the number of facilities with available beds. OK to translate without the 'and' if it makes more sense
#: templates/print.html:81
msgid "and with availability."
msgstr "Avek anpil abilite"

#. a user with no identity
#: main.py:59
msgid "anonymous"
msgstr "anonim"

#. Heading for number of available beds at a hospital
<<<<<<< HEAD
#: templates/hospital_bubble.html:106
=======
#: templates/hospital_bubble.html:89
>>>>>>> a57b3b21
msgid "availability"
msgstr "Disponibilite"

#. Heading for number of total beds at a hospital
<<<<<<< HEAD
#: templates/hospital_bubble.html:110
=======
#: templates/hospital_bubble.html:93
>>>>>>> a57b3b21
msgid "capacity"
msgstr "Kapasite"

#. Header for the number of facilities less than 10 miles from a location.
#: templates/print.html:76
msgid "no more than 10 miles away"
msgstr "Pa depase 10 mil"

#. Very short abbreviation for a phone number, indended to disambiguate from a fax number.  (example: p 555-555-5555)
#: static/locale.js:133
#, sh-format
msgid "p ${PHONE}"
msgstr "t ${PHONE}"

#. Heading for servies available at a hospital (eg, orthopedics, cardiology)
<<<<<<< HEAD
#: templates/hospital_bubble.html:115
=======
#: templates/hospital_bubble.html:98
>>>>>>> a57b3b21
msgid "services"
msgstr "sèvis"
<|MERGE_RESOLUTION|>--- conflicted
+++ resolved
@@ -16,31 +16,31 @@
 "Language: \n"
 
 #. Date at a given time (example: Jan 21, 2010 at 14:32 UTC-4)
-#: static/locale.js:29
+#: static/locale.js:41
 #, sh-format
 msgid "${DATE} at ${TIME}"
 msgstr "${DATE} a ${TIME}"
 
 #. Time format (example 14:32 UTC-4)
-#: static/locale.js:166
+#: static/locale.js:194
 #, sh-format
 msgid "${HOURS}:${MINUTES} ${ZONE}"
 msgstr "${HOURS}: ${MINUTES} ${ZONE}"
 
 #. A distance (example: 3.11 miles (5 km))
-#: static/locale.js:47
+#: static/locale.js:59
 #, sh-format
 msgid "${MILES} miles (${KM} km)"
 msgstr "${MILES} mil (${KM} kilomèt)"
 
 #. Local date format (example: Jan 21, 2010)
-#: static/locale.js:33
+#: static/locale.js:45
 #, sh-format
 msgid "${MONTH} ${DAY}, ${YEAR}"
 msgstr "${MONTH} ${DAY}, ${YEAR}"
 
 #. Number of facilities within range of a location. (example: 5 Facilities within 10 miles)
-#: static/locale.js:100
+#: static/locale.js:116
 #, sh-format
 msgid "${NUM_FACILITIES} Facilities within ${RADIUS_MILES} miles"
 msgstr "${NUM_FACILITIES} Etablisman nan ${RADIUS_MILES} mil"
@@ -52,7 +52,7 @@
 msgstr "Siyen nan wè reekri fòm epi ajoute yon latitid ak lonjitd"
 
 #. Error message for lacking edit permissions
-#: edit.py:364
+#: edit.py:381
 #, python-format
 msgid "%(user)s does not have permission to edit %(a)s"
 msgstr "%(user)s pa gen pèmisyon edite %(a)s"
@@ -63,20 +63,12 @@
 msgstr "(pa espesifye)"
 
 #. Note that a health facility has been marked closed.
-<<<<<<< HEAD
 #: templates/hospital_bubble.html:89
-=======
-#: templates/hospital_bubble.html:72
->>>>>>> a57b3b21
 msgid "<strong>Note:</strong> This facility has been marked closed."
 msgstr "<strong>Remak:</strong> etablisman sa a te make fèmen."
 
 #. Accuracy of latitude, longitude coordinates
-<<<<<<< HEAD
 #: ../tools/setup.py:197
-=======
-#: ../tools/setup.py:139
->>>>>>> a57b3b21
 msgid "Accuracy"
 msgstr "Presizyon"
 
@@ -92,48 +84,32 @@
 msgstr "Ajoute yon %(type_name)s new"
 
 #. Header for a street address
-<<<<<<< HEAD
 #: templates/print.html:138 ../tools/setup.py:193 templates/hospital_bubble.html:169
-=======
-#: templates/print.html:138 templates/hospital_bubble.html:152 ../tools/setup.py:135
->>>>>>> a57b3b21
 msgid "Address"
 msgstr "Adrès"
 
 #. Type of construction: sun-dried clay bricks
-<<<<<<< HEAD
 #: ../tools/setup.py:266
-=======
-#: ../tools/setup.py:204
->>>>>>> a57b3b21
 msgid "Adobe"
 msgstr "Adobe"
 
 #. Label for a required text box to enter organizational affiliation.
-#: templates/edit.html:98
+#: templates/edit.html:108
 msgid "Affiliation (required)"
 msgstr "Afilyasyon (obligatwa)"
 
 #. Note that a health facility is on alert.
-<<<<<<< HEAD
 #: templates/hospital_bubble.html:97
-=======
-#: templates/hospital_bubble.html:80
->>>>>>> a57b3b21
 msgid "Alert"
 msgstr "Alèt"
 
 #. Whether or not a facility is on alert status.
-<<<<<<< HEAD
 #: ../tools/setup.py:213
-=======
-#: ../tools/setup.py:153
->>>>>>> a57b3b21
 msgid "Alert status"
 msgstr "Alèt kondisyon"
 
 #. Label for every item in a list.
-#: static/locale.js:25
+#: static/locale.js:29
 msgid "All"
 msgstr "Tout"
 
@@ -143,16 +119,12 @@
 msgstr "Altène non"
 
 #. Alternate name of a facility
-<<<<<<< HEAD
 #: ../tools/setup.py:153
-=======
-#: ../tools/setup.py:109
->>>>>>> a57b3b21
 msgid "Alternate name"
 msgstr "Altène non"
 
 #. Eror message, shown when an error occurs.
-#: static/locale.js:59
+#: static/locale.js:75
 msgid "An error has occurred. Please try again later."
 msgstr "Gen yon erè ki te fèt. Tanpri, eseye ankò pi ta."
 
@@ -162,11 +134,7 @@
 msgstr "Kabann disponib "
 
 #. Total number of unoccupied beds at a hospital.
-<<<<<<< HEAD
 #: ../tools/setup.py:165
-=======
-#: ../tools/setup.py:117
->>>>>>> a57b3b21
 msgid "Available beds"
 msgstr "Kabann disponib "
 
@@ -176,39 +144,27 @@
 msgstr "Kabann disponib/total"
 
 #. Service provided by a health facility (use Title Case).
-<<<<<<< HEAD
 #: ../tools/setup.py:335
-=======
-#: ../tools/setup.py:273
->>>>>>> a57b3b21
 msgid "Blood Bank"
 msgstr "Bank san"
 
 #. Save a copy of the data in CSV format
-#: export.py:131
+#: export.py:164
 msgid "CSV Export"
 msgstr "Ekspote CSV"
 
 #. Service provided by a health facility (use Title Case).
-<<<<<<< HEAD
 #: ../tools/setup.py:333
-=======
-#: ../tools/setup.py:271
->>>>>>> a57b3b21
 msgid "CT Scan"
 msgstr "CT Eskanè"
 
 #. Whether or not a facility can send a vehicle to pick up patients
-<<<<<<< HEAD
 #: ../tools/setup.py:220
-=======
-#: ../tools/setup.py:160
->>>>>>> a57b3b21
 msgid "Can pick up patients"
 msgstr "Ka al chache malad"
 
 #. Button text to cancel and return to the home page
-#: templates/edit.html:164
+#: templates/edit.html:174 static/locale.js:33
 msgid "Cancel"
 msgstr "Anile"
 
@@ -218,47 +174,27 @@
 msgstr "Kapasite"
 
 #. Service provided by a health facility (use Title Case). Meaning: branch of medicine dealing with the heart
-<<<<<<< HEAD
 #: ../tools/setup.py:304
-=======
-#: ../tools/setup.py:242
->>>>>>> a57b3b21
 msgid "Cardiology"
 msgstr "Kadyoloji"
 
 #. Category of facility (hospital, clinic, field team, etc.)
-<<<<<<< HEAD
 #: ../tools/setup.py:205
-=======
-#: ../tools/setup.py:145
->>>>>>> a57b3b21
 msgid "Category"
 msgstr "Kategori"
 
 #. Header for a record of a change to a facility detail
-<<<<<<< HEAD
 #: templates/hospital_bubble.html:198
-=======
-#: templates/hospital_bubble.html:180
->>>>>>> a57b3b21
 msgid "Change"
 msgstr "Chanje"
 
 #. Header for the history of changes in data for a facility
-<<<<<<< HEAD
 #: templates/hospital_bubble.html:159
-=======
-#: templates/hospital_bubble.html:142
->>>>>>> a57b3b21
 msgid "Change details"
 msgstr "Chanje done"
 
 #. Header a column of comment about why a change was made
-<<<<<<< HEAD
 #: templates/hospital_bubble.html:206
-=======
-#: templates/hospital_bubble.html:188
->>>>>>> a57b3b21
 msgid "Change note"
 msgstr "Chanje"
 
@@ -278,70 +214,42 @@
 msgstr "Klike sou yon kote sou kat la nan plas Makè a pou yon nouvo etablisman."
 
 #. Category of health facility: Clinic
-<<<<<<< HEAD
 #: ../tools/setup.py:244
-=======
-#: ../tools/setup.py:184
->>>>>>> a57b3b21
 msgid "Clinic"
 msgstr "Klinik"
 
 #. Facility operational status: closed or in the process of closing
-<<<<<<< HEAD
 #: ../tools/setup.py:281
-=======
-#: ../tools/setup.py:219
->>>>>>> a57b3b21
 msgid "Closed or closing"
 msgstr "Fèmen oswa pwal fèmen vit"
 
 #. Label for a text field to enter a comment about a change.
-#: templates/edit.html:145
+#: templates/edit.html:155
 msgid "Comment:"
 msgstr "Kòmantè:"
 
 #. remarks
-<<<<<<< HEAD
 #: ../tools/setup.py:215
-=======
-#: ../tools/setup.py:155
->>>>>>> a57b3b21
 msgid "Comments"
 msgstr "Kòmantè"
 
 #. Meaning: low-level administrative division
-<<<<<<< HEAD
 #: ../tools/setup.py:185
-=======
-#: ../tools/setup.py:133
->>>>>>> a57b3b21
 msgid "Commune"
 msgstr "Komin"
 
 #. Type of organization: Local community organization
-<<<<<<< HEAD
 #: ../tools/setup.py:225
-=======
-#: ../tools/setup.py:165
->>>>>>> a57b3b21
 msgid "Community"
 msgstr "Kominote"
 
 #. Materials making up a building
-<<<<<<< HEAD
 #: ../tools/setup.py:207
-=======
-#: ../tools/setup.py:147
->>>>>>> a57b3b21
 msgid "Construction"
 msgstr "Konstriksyon"
 
 #. Name of a person to contact for more information.
-<<<<<<< HEAD
 #: ../tools/setup.py:171
-=======
-#: ../tools/setup.py:123
->>>>>>> a57b3b21
 msgid "Contact name"
 msgstr "Non pou kontak"
 
@@ -356,63 +264,43 @@
 msgstr "Dyaliz"
 
 #. Level of destruction
-<<<<<<< HEAD
 #: ../tools/setup.py:209
-=======
-#: ../tools/setup.py:149
->>>>>>> a57b3b21
 msgid "Damage"
 msgstr "Domaj"
 
 #. Header for date and time of a change record
-<<<<<<< HEAD
 #: templates/hospital_bubble.html:210
-=======
-#: templates/hospital_bubble.html:192
->>>>>>> a57b3b21
 msgid "Date and time"
 msgstr "Jou  ak  lè"
 
 #. Label for change default frequency box
-#: templates/settings.html:95
+#: templates/settings.html:98
 msgid "Default frequency:"
 msgstr "Frekans Estanda:"
 
 #. Meaning: administrative division
-<<<<<<< HEAD
 #: ../tools/setup.py:181
-=======
-#: ../tools/setup.py:129
->>>>>>> a57b3b21
 msgid "Department"
 msgstr "Depatman"
 
 #. Service provided by a health facility (use Title Case). Meaning: Artificial replacement for lost kidney function.
-<<<<<<< HEAD
 #: ../tools/setup.py:327
-=======
-#: ../tools/setup.py:265
->>>>>>> a57b3b21
 msgid "Dialysis"
 msgstr "Dyaliz"
 
 #. Category of health facility: A dispensary where medicine and medical supplies are given out.
-<<<<<<< HEAD
 #: ../tools/setup.py:247
-=======
-#: ../tools/setup.py:187
->>>>>>> a57b3b21
 msgid "Dispensary"
 msgstr "Dispansè"
 
 #. Displaying markers on a map for the NUM_FACILITIES closest to a  location
-#: static/locale.js:43
+#: static/locale.js:55
 #, sh-format
 msgid "Displaying ${NUM_FACILITIES} closest facilities"
 msgstr "Ekspoze ${NUM_FACILITIES} etablisman ki pi pre"
 
 #. Displaying markers on a map for facilities within RADIUS_MILES miles of a location
-#: static/locale.js:38
+#: static/locale.js:50
 #, sh-format
 msgid "Displaying facilities within ${RADIUS_MILES} miles"
 msgstr "Ekpoze etablisman nan ${RADIUS_MILES} mil"
@@ -423,11 +311,7 @@
 msgstr "Distans"
 
 #. Meaning: administrative division
-<<<<<<< HEAD
 #: templates/map.html:153 ../tools/setup.py:183 static/locale.js:63
-=======
-#: templates/map.html:143 ../tools/setup.py:131 static/locale.js:51
->>>>>>> a57b3b21
 msgid "District"
 msgstr "Distri"
 
@@ -437,11 +321,7 @@
 msgstr "Distri/Konte"
 
 #. E-mail address
-<<<<<<< HEAD
 #: edit.py:120 ../tools/setup.py:179
-=======
-#: edit.py:120 ../tools/setup.py:127
->>>>>>> a57b3b21
 msgid "E-mail"
 msgstr "Adrès elektronik:"
 
@@ -457,21 +337,17 @@
 msgstr "modifye enregistreman sa"
 
 #. Header a column of user who made the edits
-<<<<<<< HEAD
 #: templates/hospital_bubble.html:202
-=======
-#: templates/hospital_bubble.html:184
->>>>>>> a57b3b21
 msgid "Edited by"
 msgstr "Moun ki reekri a"
 
 #. Settings page title
-#: templates/settings.html:68
+#: templates/settings.html:71
 msgid "Email Subscription Settings"
 msgstr "Imel Abònman Anviwònman"
 
 #. Label for e-mail type radio buttons
-#: templates/settings.html:76
+#: templates/settings.html:79
 msgid "Email format:"
 msgstr "Adrès elektronik fòma:"
 
@@ -491,50 +367,42 @@
 msgstr "Erè"
 
 #. Error message for not loading edit form successfully
-#: static/locale.js:75
+#: static/locale.js:91
 msgid "Error loading edit form."
 msgstr "Erè transpòte reekri fòm."
 
 #. Error message for not loading facility information successfully
-#: static/locale.js:79
+#: static/locale.js:95
 msgid "Error loading facility information."
 msgstr "Erè transpòte etablisman enfòmasyon."
 
 #. Error message for not saving facility information successfully
-#: static/locale.js:91
+#: static/locale.js:107
 msgid "Error saving facility information."
 msgstr "Erè anrejistreman etablisman enfòmasyon."
 
 #. Button to export data to comma-separated-value format.
-#: templates/map.html:184 export.py:144
+#: export.py:176 templates/map.html:194
 msgid "Export CSV"
 msgstr "Ekspote CSV"
 
 #. Label for facilities with changes
 #: templates/hospital_email.html:63
 msgid "Facilities with Changes"
-msgstr "Fasilite ak Chanjman"
+msgstr "Etablisman ak Chanjman"
 
 #. A place that provides a particular service
-#: templates/settings.html:117 templates/print.html:129 static/locale.js:104 templates/map.html:162
+#: templates/map.html:172 templates/print.html:129 static/locale.js:120 templates/settings.html:120
 msgid "Facility"
 msgstr "Etablisman"
 
 #. Header for details about a facility
-<<<<<<< HEAD
 #: templates/hospital_bubble.html:154
-=======
-#: templates/hospital_bubble.html:137
->>>>>>> a57b3b21
 msgid "Facility details"
 msgstr "Enfòmasyon sou etablisman "
 
 #. Type of organization: Faith-based organization
-<<<<<<< HEAD
 #: ../tools/setup.py:227
-=======
-#: ../tools/setup.py:167
->>>>>>> a57b3b21
 msgid "Faith-based"
 msgstr "Baze sou konfyans"
 
@@ -549,35 +417,27 @@
 msgstr "Etabisman Miks"
 
 #. Facility operational status: as functional as a field hospital
-<<<<<<< HEAD
 #: ../tools/setup.py:275
-=======
-#: ../tools/setup.py:213
->>>>>>> a57b3b21
 msgid "Field hospital"
 msgstr "Terren lopital"
 
 #. Facility operational status: as functional as a field hospital next to a hospital
-<<<<<<< HEAD
 #: ../tools/setup.py:278
-=======
-#: ../tools/setup.py:216
->>>>>>> a57b3b21
 msgid "Field hospital co-located with hospital"
 msgstr "Terren lopital ki chita ka lopital"
 
 #. Error message for required field.
-#: static/locale.js:63
+#: static/locale.js:79
 msgid "Field is required."
 msgstr "Domèn sa obligatwa."
 
 #. Header for a list of filters to restrict a list of data being viewed.
-#: templates/map.html:117
+#: templates/map.html:127
 msgid "Filters"
 msgstr "Filtè yo"
 
 #. Tooltip explaining how to enable print mode
-#: static/locale.js:137
+#: static/locale.js:161
 msgid "First select a hospital from the list on the left. Then Print will print a list of hospitals in order of distance from your selection."
 msgstr "Premyeman chwazi yon lopital ki nan bò goch la. Lè sa a enprimant la pral enprime yon lis lopital soti nan zòn ou ye a"
 
@@ -587,11 +447,7 @@
 msgstr "Pou plis enfòmasyon sou tout fasilite yo enskri, ale nan"
 
 #. Type of organization: For-profit organization
-<<<<<<< HEAD
 #: ../tools/setup.py:229
-=======
-#: ../tools/setup.py:169
->>>>>>> a57b3b21
 msgid "For-profit"
 msgstr "Pou pwofi"
 
@@ -601,11 +457,7 @@
 msgstr "Enfòmasyon jeneral"
 
 #. Service provided by a health facility (use Title Case). Meaning: surgical specialty that focuses on abdominal organs
-<<<<<<< HEAD
 #: ../tools/setup.py:287
-=======
-#: ../tools/setup.py:225
->>>>>>> a57b3b21
 msgid "General Surgery"
 msgstr "Chiriji Jeneral"
 
@@ -615,11 +467,7 @@
 msgstr "URL Google Maps"
 
 #. Proper name of an ID for a health facility defined by the  Pan-American Health Organization; no translation necessary.
-<<<<<<< HEAD
 #: templates/haiti_hospital_bubble.html:25 static/locale.js:130 ../tools/setup.py:159
-=======
-#: templates/hospital_bubble.html:56 static/locale.js:114 ../tools/setup.py:115
->>>>>>> a57b3b21
 msgid "HealthC ID"
 msgstr "ID HealthC"
 
@@ -629,7 +477,7 @@
 msgstr "Ed"
 
 #. Link to go to a help page for the application
-#: templates/base.html:101
+#: templates/base.html:131
 msgid "Help"
 msgstr "Ed"
 
@@ -639,11 +487,7 @@
 msgstr "Paj akèy"
 
 #. Category of health facility: Hospital.
-<<<<<<< HEAD
 #: ../tools/setup.py:249
-=======
-#: ../tools/setup.py:189
->>>>>>> a57b3b21
 msgid "Hospital"
 msgstr "Lopital"
 
@@ -658,25 +502,17 @@
 msgstr "Si yon enfòmasyon ta manke ou byen ta mal ekri, ale sou sit entènèt la"
 
 #. Service provided by a health facility (use Title Case). Meaning: specializing in treating communicable diseases
-<<<<<<< HEAD
 #: ../tools/setup.py:307
-=======
-#: ../tools/setup.py:245
->>>>>>> a57b3b21
 msgid "Infectious Disease"
 msgstr "Maladi Enfektyez"
 
 #. Label for instant e-mail updates
 #: settings.py:55
 msgid "Instant"
-msgstr "Moman"
+msgstr "Imedyat"
 
 #. Service provided by a health facility (use Title Case). Meaning: deals with diagnosis and (non-surgical) treatment of Meaning: diseases of the internal organs
-<<<<<<< HEAD
 #: ../tools/setup.py:301
-=======
-#: ../tools/setup.py:239
->>>>>>> a57b3b21
 msgid "Internal Medicine"
 msgstr "Medsin Entèn"
 
@@ -691,11 +527,7 @@
 msgstr "Envalid oubyen erè nan non etablisman an"
 
 #. Error message for request missing subject name.
-<<<<<<< HEAD
 #: edit.py:457 bubble.py:173
-=======
-#: edit.py:425 bubble.py:140
->>>>>>> a57b3b21
 msgid "Invalid or missing subject name."
 msgstr "Envalid oubyen erè nan non etablisman an"
 
@@ -705,16 +537,12 @@
 msgstr "Envalid oubyen erè nan non etablisman an"
 
 #. Abbreviated months of the year.
-#: static/locale.js:123
+#: static/locale.js:139
 msgid "Jan Feb Mar Apr May Jun Jul Aug Sep Oct Nov Dec"
 msgstr "Janvye, Fevriye, Mas, Avril, Me, Jen, jiyè, Out, septanm, Oktòb, Novanm, Desanm"
 
 #. Service provided by a health facility (use Title Case).
-<<<<<<< HEAD
 #: ../tools/setup.py:329
-=======
-#: ../tools/setup.py:267
->>>>>>> a57b3b21
 msgid "Lab"
 msgstr "Laboratwa"
 
@@ -729,11 +557,7 @@
 msgstr "Misajou"
 
 #. Label for a date-time when the data was last updated
-<<<<<<< HEAD
 #: templates/hospital_bubble.html:82
-=======
-#: templates/hospital_bubble.html:65
->>>>>>> a57b3b21
 msgid "Last updated"
 msgstr "Misajou"
 
@@ -743,12 +567,12 @@
 msgstr "Latitd"
 
 #. Error message for invalid latitude.
-#: static/locale.js:71
+#: static/locale.js:87
 msgid "Latitude must be a number."
 msgstr "Latitd dwe yon nimewo"
 
 #. Error message for invalid latitude.
-#: static/locale.js:67
+#: static/locale.js:83
 msgid "Latitude must be between -90 and 90."
 msgstr "Latitd dwe ant -90 ak 90"
 
@@ -768,25 +592,17 @@
 msgstr "Program pou telechaje"
 
 #. Indicator that the application is loading.
-#: templates/base.html:129 static/locale.js:118
+#: templates/base.html:178 static/locale.js:134
 msgid "Loading..."
 msgstr "Transpòte..."
 
 #. latitude, longitude location
-<<<<<<< HEAD
 #: ../tools/setup.py:195
-=======
-#: ../tools/setup.py:137
->>>>>>> a57b3b21
 msgid "Location"
 msgstr "Kote"
 
 #. Geographic coordinates of a location on earth.
-<<<<<<< HEAD
 #: templates/hospital_bubble.html:178
-=======
-#: templates/hospital_bubble.html:161
->>>>>>> a57b3b21
 msgid "Location:"
 msgstr "Kote"
 
@@ -796,39 +612,27 @@
 msgstr "Lonjitd"
 
 #. Error message for invalid longitude.
-#: static/locale.js:87
+#: static/locale.js:103
 msgid "Longitude must be a number."
 msgstr "Lonjitd dwe yon nimewo"
 
 #. Error message for invalid longitude.
-#: static/locale.js:83
+#: static/locale.js:99
 msgid "Longitude must be between -180 and 180."
 msgstr "Lonjitd dwe ant -180 ak 180"
 
 #. Service provided by a health facility (use Title Case). Meaning: Care for cognitive and emotional well-being.
-<<<<<<< HEAD
 #: ../tools/setup.py:324
-=======
-#: ../tools/setup.py:262
->>>>>>> a57b3b21
 msgid "Mental Health"
 msgstr "Sante Mantal"
 
 #. Type of organization: Organization associated with armed forces
-<<<<<<< HEAD
 #: ../tools/setup.py:231
-=======
-#: ../tools/setup.py:171
->>>>>>> a57b3b21
 msgid "Military"
 msgstr "Militè"
 
 #. Type of organization: Organization with mixed function
-<<<<<<< HEAD
 #: ../tools/setup.py:233
-=======
-#: ../tools/setup.py:173
->>>>>>> a57b3b21
 msgid "Mixed"
 msgstr "Etabisman Miks"
 
@@ -838,11 +642,7 @@
 msgstr "Mobil"
 
 #. Category of health facility: A mobile clinic.
-<<<<<<< HEAD
 #: ../tools/setup.py:251
-=======
-#: ../tools/setup.py:191
->>>>>>> a57b3b21
 msgid "Mobile clinic"
 msgstr "Klinik mobil"
 
@@ -852,43 +652,27 @@
 msgstr "Chak mwa"
 
 #. Service provided by a health facility (use Title Case). Meaning: Corpse removal
-<<<<<<< HEAD
 #: ../tools/setup.py:338
-=======
-#: ../tools/setup.py:276
->>>>>>> a57b3b21
 msgid "Mortuary Services"
 msgstr "Pomp Funèb"
 
 #. Type of organization: Non-governmental organization
-<<<<<<< HEAD
 #: ../tools/setup.py:235
-=======
-#: ../tools/setup.py:175
->>>>>>> a57b3b21
 msgid "NGO"
 msgstr "ONG"
 
 #. a person's name
-<<<<<<< HEAD
 #: ../tools/setup.py:151 edit.py:116
-=======
-#: ../tools/setup.py:107 edit.py:116
->>>>>>> a57b3b21
 msgid "Name"
 msgstr "Non"
 
 #. Label for a required text box to enter a person's name
-#: templates/edit.html:82
+#: templates/edit.html:92
 msgid "Name (required)"
 msgstr "Non (obligatwa)"
 
 #. service provided by a health facility (use Title Case). Meaning: surgery that involves the nervous system
-<<<<<<< HEAD
 #: ../tools/setup.py:294
-=======
-#: ../tools/setup.py:232
->>>>>>> a57b3b21
 msgid "Neurosurgery"
 msgstr "Nerochiriji"
 
@@ -908,21 +692,17 @@
 msgstr "Deyò fenèt"
 
 #. Form option for a false Boolean value
-#: edit.py:177 utils.py:333 utils_test.py:321
+#: edit.py:177 utils_test.py:321 utils.py:340
 msgid "No"
 msgstr "Pa dakò"
 
 #. Indicates there is no availability information for this  hospital.
-<<<<<<< HEAD
 #: templates/hospital_bubble.html:138
-=======
-#: templates/hospital_bubble.html:121
->>>>>>> a57b3b21
 msgid "No availability information"
 msgstr "Pa gen enfòmasyon ki koresponn"
 
 #. message saying no facilities are subscribed to
-#: templates/settings.html:131
+#: templates/settings.html:134
 msgid "No facilities to display."
 msgstr "Pa gen fasilite yo afiche."
 
@@ -933,20 +713,12 @@
 msgstr "Pa gen demand an atant pou %(authorization_role)s de %(user)s"
 
 #. Facility operational status: cannot perform surgeries
-<<<<<<< HEAD
 #: ../tools/setup.py:273
-=======
-#: ../tools/setup.py:211
->>>>>>> a57b3b21
 msgid "No surgical capacity"
 msgstr "Pa gen kapasite chiriji"
 
 #. Service provided by a health facility (use Title Case). Meaning: Obstetrics deals with childbirth and care of the mother. Meaning: Gynecology deals with diseases and hygiene of women
-<<<<<<< HEAD
 #: ../tools/setup.py:321
-=======
-#: ../tools/setup.py:259
->>>>>>> a57b3b21
 msgid "Obstetrics and Gynecology"
 msgstr "Obstetrik ak Jinekoloji"
 
@@ -956,61 +728,37 @@
 msgstr "Ansyen Valè"
 
 #. Header showing the number of available beds out of the number of total beds that are available in a hospital
-#: static/locale.js:128
+#: static/locale.js:152
 msgid "Open/Total Beds"
 msgstr "Kabann disponib/total"
 
 #. Facility operational status: in working order
-<<<<<<< HEAD
 #: ../tools/setup.py:271
-=======
-#: ../tools/setup.py:209
->>>>>>> a57b3b21
 msgid "Operational"
 msgstr "Operasyon"
 
 #. Whether or not a facility is fully operational.
-<<<<<<< HEAD
 #: ../tools/setup.py:211
-=======
-#: ../tools/setup.py:151
->>>>>>> a57b3b21
 msgid "Operational status"
 msgstr "Operasyon kondisyon"
 
 #. Meaning: referring to the name of an organization
-<<<<<<< HEAD
 #: ../tools/setup.py:201
-=======
-#: ../tools/setup.py:141
->>>>>>> a57b3b21
 msgid "Organization name"
 msgstr "Non òganizasyon"
 
 #. Type of organization (public, private, military, NGO, etc.)
-<<<<<<< HEAD
 #: ../tools/setup.py:203
-=======
-#: ../tools/setup.py:143
->>>>>>> a57b3b21
 msgid "Organization type"
 msgstr "Kalite òganizasyon"
 
 #. Service provided by a health facility (use Title Case). Meaning: treats diseases and injury to bones, muscles, joints and Meaning: tendons
-<<<<<<< HEAD
 #: ../tools/setup.py:291
-=======
-#: ../tools/setup.py:229
->>>>>>> a57b3b21
 msgid "Orthopedics"
 msgstr "Otopedik"
 
 #. Proper name of an ID for a health facility defined by the  Haiti ministry of health (MSPP); no translation necessary.
-<<<<<<< HEAD
 #: templates/haiti_hospital_bubble.html:30 ../tools/setup.py:156 static/locale.js:125
-=======
-#: static/locale.js:109 ../tools/setup.py:112 templates/hospital_bubble.html:61
->>>>>>> a57b3b21
 msgid "PCode"
 msgstr "PCode"
 
@@ -1020,43 +768,27 @@
 msgstr "Peyechajman"
 
 #. Service provided by a health facility (use Title Case). Meaning: branch of medicine dealing with infants and children
-<<<<<<< HEAD
 #: ../tools/setup.py:310
-=======
-#: ../tools/setup.py:248
->>>>>>> a57b3b21
 msgid "Pediatrics"
 msgstr "Pedyatrik"
 
 #. telephone number
-<<<<<<< HEAD
 #: edit.py:118 ../tools/setup.py:173
-=======
-#: edit.py:118 ../tools/setup.py:125
->>>>>>> a57b3b21
 msgid "Phone"
 msgstr "Telefòn"
 
 #. Label for "plain text" radio button
-#: templates/settings.html:83
+#: templates/settings.html:86
 msgid "Plain text"
 msgstr "Tèks"
 
 #. Indicates a user should call for availability of beds and services at a hospital.
-<<<<<<< HEAD
 #: templates/hospital_bubble.html:132
-=======
-#: templates/hospital_bubble.html:115
->>>>>>> a57b3b21
 msgid "Please call for availability information."
 msgstr "Tanpri rele pou enfomasyon disponib"
 
 #. Service provided by a health facility (use Title Case). care given after surgery until patient is discharged
-<<<<<<< HEAD
 #: ../tools/setup.py:313
-=======
-#: ../tools/setup.py:251
->>>>>>> a57b3b21
 msgid "Postoperative Care"
 msgstr "Swen Aprè Operasyon"
 
@@ -1065,60 +797,39 @@
 msgid "Previous value"
 msgstr "Anvan valè"
 
-#. Link to print the current view of the application
-#: templates/base.html:89
-msgid "Print"
-msgstr "Enprime"
-
 #. Tooltip explaining a 'Print' link
-#: static/locale.js:142
+#: static/locale.js:166
 #, sh-format
 msgid "Print a list of hospitals in order of distance from ${FACILITY_NAME}"
 msgstr "Enprime yon list lopital nan lòd distans de ${FACILITY_NAME}"
 
 #. Link to privacy policy for the application
-#: templates/base.html:111
+#: templates/base.html:122
 msgid "Privacy"
 msgstr "Vi prive"
 
 #. Type of organization: Public (government) organization
-<<<<<<< HEAD
 #: ../tools/setup.py:237
-=======
-#: ../tools/setup.py:177
->>>>>>> a57b3b21
 msgid "Public"
 msgstr "Piblik"
 
 #. Whether or not a facility can be accessed by a road.
-<<<<<<< HEAD
 #: ../tools/setup.py:217
-=======
-#: ../tools/setup.py:157
->>>>>>> a57b3b21
 msgid "Reachable by road"
 msgstr "Aksesib pa wout"
 
 #. Record updated successfully.
-#: edit.py:508
+#: edit.py:554
 msgid "Record updated."
 msgstr "Done a jou"
 
 #. Service provided by a health facility (use Title Case). Meaning: care given to improve and recover lost function after an illness or injury that has caused functional limitations
-<<<<<<< HEAD
 #: ../tools/setup.py:317
-=======
-#: ../tools/setup.py:255
->>>>>>> a57b3b21
 msgid "Rehabilitation"
 msgstr "Reyabilitasyon"
 
 #. Type of construction: concrete with metal and/or mesh added to provide extra support against stresses
-<<<<<<< HEAD
 #: ../tools/setup.py:259
-=======
-#: ../tools/setup.py:197
->>>>>>> a57b3b21
 msgid "Reinforced concrete"
 msgstr "Ranfòse konkrè"
 
@@ -1145,41 +856,37 @@
 msgstr "Chèche resous"
 
 #. Button text to save data
-#: templates/edit.html:160
+#: templates/edit.html:170
 msgid "Save"
 msgstr "Anrejistre"
 
 #. Notice that a change has been saved.
-#: templates/settings.html:58
+#: templates/settings.html:61
 msgid "Saved."
 msgstr "Anrejistre"
 
 #. Message indicating saving hospital information
-#: static/locale.js:150
+#: static/locale.js:174
 msgid "Saving..."
 msgstr "Anrejistre..."
 
 #. Label for a selector to export data to CSV
-#: export.py:135
+#: export.py:168
 msgid "Select subject type to export:"
 msgstr "Idantite kalite etablisman ekspòtasyon"
 
 #. work done by someone that benefits another
-<<<<<<< HEAD
 #: static/locale.js:178 ../tools/setup.py:169
-=======
-#: ../tools/setup.py:121 static/locale.js:154
->>>>>>> a57b3b21
 msgid "Services"
 msgstr "Sèvis"
 
 #. label for changing subjects to default frequency
-#: templates/settings.html:164
+#: templates/settings.html:167
 msgid "Set checked to default"
 msgstr "Mete Tcheke Estanda"
 
 #. Link to go to the settings page of the application
-#: templates/base.html:95
+#: templates/base.html:143
 msgid "Settings"
 msgstr "Anviwònman"
 
@@ -1189,12 +896,12 @@
 msgstr "Anviwònman"
 
 #. Label for a control that filters a list of facilities
-#: static/locale.js:158
+#: static/locale.js:182
 msgid "Show"
 msgstr "Montre"
 
 #. Link to sign into the app
-#: main.py:64
+#: main.py:69
 msgid "Sign in"
 msgstr "Mete Anprent"
 
@@ -1204,7 +911,7 @@
 msgstr "Tanpri siyen nan reekri"
 
 #. Link to sign out of the app
-#: settings.py:71 main.py:62
+#: main.py:67 settings.py:71
 msgid "Sign out"
 msgstr "Sòti"
 
@@ -1214,22 +921,22 @@
 msgstr "Éta / Provens / Teritwa"
 
 #. Label to subscribe to a subject
-#: templates/hospital_bubble.html:41 static/locale.js:162
+#: templates/hospital_bubble.html:41 static/locale.js:190
 msgid "Subscribe to email updates"
 msgstr "Abònman imel mizajou"
 
 #. Header for a list of provisions
-#: templates/map.html:97
+#: templates/map.html:107
 msgid "Supplies"
 msgstr "Prodwi"
 
 #. Link to terms of service for the application
-#: templates/base.html:106
+#: templates/base.html:115
 msgid "Terms of Service"
 msgstr "Kondisyon yo pou itilizasyon"
 
 #. Instructions to enter a person's name and organizational affiliation.
-#: templates/edit.html:74
+#: templates/edit.html:84
 msgid "Thanks for adding content to Resource Finder. To get started please create a username and tell us your affiliation. This information will be displayed next to information you've added or edited. Also see the <a target=\"_blank\" href=\"/terms\">Terms of Service</a> and <a target=\"_blank\" href=\"/privacy\">Privacy Policy</a>."
 msgstr "Mesi paske ou ajoute enfòmasyon sou Chèche Resous. Pou kòmanse tanpri kreye yon kont epi di nou afilyasyon ou. Enfòmasyon sa a pral parèt a kote enfòmasyon ou ajoute oswa korije. Epitou wè <a target=\"_blank\" href=\"/TOS\">Kondisyon yo pou itilizasyon</a> ak <a target=\"_blank\" href=\"/privacy\">Pwoteksyon vi prive</a> (nan lang angle)."
 
@@ -1249,11 +956,7 @@
 msgstr "Tanpri jwenn dènye enfòmasyon ou anba. Pou chanje frekans sa yo e may-yo, tanpri vizite ou"
 
 #. Total number of beds at a hospital
-<<<<<<< HEAD
 #: ../tools/setup.py:167
-=======
-#: ../tools/setup.py:119
->>>>>>> a57b3b21
 msgid "Total beds"
 msgstr "Kantite kaban-n"
 
@@ -1268,7 +971,7 @@
 msgstr "Sit entenet"
 
 #. Error message
-#: utils.py:142
+#: utils.py:144
 msgid "Unauthorized user."
 msgstr "San otorizasyon User"
 
@@ -1278,40 +981,32 @@
 msgstr "Chanje Abòne Fasilite"
 
 #. Type of organization: Organization associated with a university
-<<<<<<< HEAD
 #: ../tools/setup.py:239
-=======
-#: ../tools/setup.py:179
->>>>>>> a57b3b21
 msgid "University"
 msgstr "Inivesite"
 
 #. Type of construction: walls constructed of clay brick or concrete block
-<<<<<<< HEAD
 #: ../tools/setup.py:262
-=======
-#: ../tools/setup.py:200
->>>>>>> a57b3b21
 msgid "Unreinforced masonry"
 msgstr "Pa ranfòse konkrè"
 
 #. Label to unsubscribe from a subject
-#: static/locale.js:170 templates/hospital_bubble.html:36
+#: templates/hospital_bubble.html:36 static/locale.js:198
 msgid "Unsubscribe"
 msgstr "Koupe Abònman nan Tcheke"
 
 #. label for unsubscribing from subjects
-#: templates/settings.html:171
+#: templates/settings.html:174
 msgid "Unsubscribe from checked"
 msgstr "Koupe Abònman nan Tcheke"
 
 #. Message indicating the user is unsubscribed
-#: static/locale.js:174
+#: static/locale.js:202
 msgid "Unsubscribed."
 msgstr "Dezabone."
 
 #. Label indicating a record was updated
-#: static/locale.js:178
+#: static/locale.js:206
 msgid "Updated"
 msgstr "Remete an fonksyon"
 
@@ -1326,21 +1021,17 @@
 msgstr "Itilizatè"
 
 #. Error message for a value that is not a number
-#: static/locale.js:95
+#: static/locale.js:111
 msgid "Value must be a number."
 msgstr "Valè dwe yon nimewo"
 
 #. Service provided by a health facility (use Title Case). Meaning: surgical specialty that focuses on arteries and veins
-<<<<<<< HEAD
 #: ../tools/setup.py:297
-=======
-#: ../tools/setup.py:235
->>>>>>> a57b3b21
 msgid "Vascular Surgery"
 msgstr "Chiriji Vaskilè"
 
 #. Link to go to a page with past versions of the 'master' list
-#: templates/map.html:189
+#: templates/haiti_list_footer.html:28
 msgid "View Master List archive"
 msgstr "Ekspoze achiv nan lis mastè"
 
@@ -1360,25 +1051,17 @@
 msgstr "Chak semèn"
 
 #. Type of construction: timber jointed together with nails
-<<<<<<< HEAD
 #: ../tools/setup.py:264
-=======
-#: ../tools/setup.py:202
->>>>>>> a57b3b21
 msgid "Wood frame"
 msgstr "Wood ankadreman"
 
 #. Service provided by a health facility (use Title Case).
-<<<<<<< HEAD
 #: ../tools/setup.py:331
-=======
-#: ../tools/setup.py:269
->>>>>>> a57b3b21
 msgid "X-Ray"
 msgstr "Reyon X"
 
 #. Form option for a true Boolean value
-#: edit.py:175 utils.py:333 utils_test.py:320
+#: utils_test.py:320 edit.py:175 utils.py:340
 msgid "Yes"
 msgstr "Wi"
 
@@ -1394,13 +1077,13 @@
 msgstr "Ou kapab ajoute yon latitid ak lonjitd nan reekri fòm."
 
 #. Saved message; e-mail subscription has been saved
-#: static/locale.js:55
+#: static/locale.js:71
 #, sh-format
 msgid "You will receive ${FREQUENCY} email updates for this facility. Use the ${START_LINK}Settings${END_LINK} page to change subscription settings."
 msgstr "Ou ap resevwa ${FREQUENCY} dènye imel pou etablisman sa a. Sèvi ak paj la ${START_LINK}Anviwònman${END_LINK} chanje anviwònman abònman."
 
 #. Message indicating hospital information has been saved
-#: static/locale.js:146
+#: static/locale.js:170
 msgid "Your edit has been saved"
 msgstr "Nou anrejistre chanjman ou"
 
@@ -1416,25 +1099,17 @@
 msgstr "Avek anpil abilite"
 
 #. a user with no identity
-#: main.py:59
+#: main.py:64
 msgid "anonymous"
 msgstr "anonim"
 
 #. Heading for number of available beds at a hospital
-<<<<<<< HEAD
 #: templates/hospital_bubble.html:106
-=======
-#: templates/hospital_bubble.html:89
->>>>>>> a57b3b21
 msgid "availability"
 msgstr "Disponibilite"
 
 #. Heading for number of total beds at a hospital
-<<<<<<< HEAD
 #: templates/hospital_bubble.html:110
-=======
-#: templates/hospital_bubble.html:93
->>>>>>> a57b3b21
 msgid "capacity"
 msgstr "Kapasite"
 
@@ -1444,16 +1119,12 @@
 msgstr "Pa depase 10 mil"
 
 #. Very short abbreviation for a phone number, indended to disambiguate from a fax number.  (example: p 555-555-5555)
-#: static/locale.js:133
+#: static/locale.js:157
 #, sh-format
 msgid "p ${PHONE}"
 msgstr "t ${PHONE}"
 
 #. Heading for servies available at a hospital (eg, orthopedics, cardiology)
-<<<<<<< HEAD
 #: templates/hospital_bubble.html:115
-=======
-#: templates/hospital_bubble.html:98
->>>>>>> a57b3b21
 msgid "services"
 msgstr "sèvis"
