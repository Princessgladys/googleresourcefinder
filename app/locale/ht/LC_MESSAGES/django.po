# SOME DESCRIPTIVE TITLE.
# Copyright (C) YEAR THE PACKAGE'S COPYRIGHT HOLDER
# This file is distributed under the same license as the PACKAGE package.
# FIRST AUTHOR <EMAIL@ADDRESS>, YEAR.
#
msgid ""
msgstr ""
"Project-Id-Version: PACKAGE VERSION\n"
"Report-Msgid-Bugs-To: \n"
"PO-Revision-Date: 2010-05-27 00:07-0800\n"
"Last-Translator: FULL NAME <EMAIL@ADDRESS>\n"
"Language-Team: LANGUAGE <LL@li.org>\n"
"MIME-Version: 1.0\n"
"Content-Type: text/plain; charset=UTF-8\n"
"Content-Transfer-Encoding: 8bit\n"
"Language: \n"

#. Date at a given time (example: Jan 21, 2010 at 14:32 UTC-4)
#: static/locale.js:29
#, sh-format
msgid "${DATE} at ${TIME}"
msgstr "${DATE} a ${TIME}"

#. Time format (example 14:32 UTC-4)
#: static/locale.js:154
#, sh-format
msgid "${HOURS}:${MINUTES} ${ZONE}"
msgstr "${HOURS}: ${MINUTES} ${ZONE}"

#. A distance (example: 3.11 miles (5 km))
#: static/locale.js:47
#, sh-format
msgid "${MILES} miles (${KM} km)"
msgstr "${MILES} mil (${KM} kilomèt)"

#. Local date format (example: Jan 21, 2010)
#: static/locale.js:33
#, sh-format
msgid "${MONTH} ${DAY}, ${YEAR}"
msgstr "${MONTH} ${DAY}, ${YEAR}"

#. Number of facilities within range of a location. (example: 5 Facilities within 10 miles)
#: static/locale.js:92
#, sh-format
msgid "${NUM_FACILITIES} Facilities within ${RADIUS_MILES} miles"
msgstr "${NUM_FACILITIES} Etablisman nan ${RADIUS_MILES} mil"

#. Error message for lacking edit permissions
#: edit.py:358
#, python-format
msgid "%(user)s does not have permission to edit %(a)s"
msgstr "%(user)s pa gen pèmisyon edite %(a)s"

#. Form option to indicate that a value is not specified
#: edit.py:200 edit.py:174 edit.py:215
msgid "(unspecified)"
msgstr "(pa espesifye)"

#. Note that a health facility has been marked closed.
#: templates/hospital_bubble.html:55
msgid "<strong>Note:</strong> This facility has been marked closed."
msgstr "<strong>Remak:</strong> etablisman sa a te make fèmen."

#. Accuracy of latitude, longitude coordinates
#: ../tools/setup.py:136
msgid "Accuracy"
msgstr "Presizyon"

#. Header for a street address
#: ../tools/setup.py:132 templates/hospital_bubble.html:127 templates/print_data.html:66
msgid "Address"
msgstr "Adrès"

#. Type of construction: sun-dried clay bricks
#: ../tools/setup.py:199
msgid "Adobe"
msgstr "Adobe"

#. Label for a required text box to enter organizational affiliation.
#: templates/edit.html:98
msgid "Affiliation (required)"
msgstr "Afilyasyon (obligatwa)"

#. Label for every item in a list.
#: static/locale.js:25
msgid "All"
msgstr "Tout"

#. Alternate name of a facility
#: ../tools/setup.py:106
msgid "Alternate name"
msgstr "Altène non"

#. Total number of unoccupied beds at a hospital.
#: ../tools/setup.py:114
msgid "Available beds"
msgstr "Kabann disponib "

#. Heading for number of available beds and number of total beds in a hospital.
#: templates/print_data.html:52
msgid "Beds open / total"
msgstr "Kabann disponib/total"

#. Service provided by a health facility (use Title Case).
#: ../tools/setup.py:268
msgid "Blood Bank"
msgstr "Bank san"

#. Save a copy of the data in CSV format
#: export.py:138
msgid "CSV Export"
msgstr "Ekspote CSV"

#. Service provided by a health facility (use Title Case).
#: ../tools/setup.py:266
msgid "CT Scan"
msgstr "CT Eskanè"

#. Whether or not a facility can send a vehicle to pick up patients
#: ../tools/setup.py:155
msgid "Can pick up patients"
msgstr "Ka al chache malad"

#. TODO: Add missing message description or meaning
#: templates/edit.html:166
msgid "Cancel"
msgstr "Anile"

#. Service provided by a health facility (use Title Case). Meaning: branch of medicine dealing with the heart
#: ../tools/setup.py:237
msgid "Cardiology"
msgstr "Kadyoloji"

#. Category of facility (hospital, clinic, field team, etc.)
#: ../tools/setup.py:142
msgid "Category"
msgstr "Kategori"

#. Header for a record of a change to a facility detail
#: templates/hospital_bubble.html:155
msgid "Change"
msgstr "Chanje"

#. Header for the history of changes in data for a facility
#: templates/hospital_bubble.html:117
msgid "Change details"
msgstr "Chanje done"

#. Header a column of comment about why a change was made
#: templates/hospital_bubble.html:163
msgid "Change note"
msgstr "Chanje"

#. Instructions for a menu of deployed instances of the application
#: templates/subdomain_menu.html:40
msgid "Choose a site:"
msgstr "Chwazi yon sit:"

#. Category of health facility: Clinic
#: ../tools/setup.py:179
msgid "Clinic"
msgstr "Klinik"

#. Facility operational status: closed or in the process of closing
#: ../tools/setup.py:214
msgid "Closed or closing"
msgstr "Fèmen oswa pwal fèmen vit"

#. Label for a text field to enter a comment about a change.
#: templates/edit.html:145
msgid "Comment:"
msgstr "Kòmantè:"

#. remarks
#: ../tools/setup.py:150
msgid "Comments"
msgstr "Kòmantè"

#. Meaning: low-level administrative division
#: ../tools/setup.py:130
msgid "Commune"
msgstr "Komin"

#. Type of organization: Local community organization
#: ../tools/setup.py:160
msgid "Community"
msgstr "Kominote"

#. Materials making up a building
#: ../tools/setup.py:144
msgid "Construction"
msgstr "Konstriksyon"

#. Name of a person to contact for more information.
#: ../tools/setup.py:120
msgid "Contact name"
msgstr "Non pou kontak"

#. Country code to load data for
#: templates/load.html:34
msgid "Country:"
msgstr "Peyi"

#. Level of destruction
#: ../tools/setup.py:146
msgid "Damage"
msgstr "Domaj"

#. Header for date and time of a change record
#: templates/hospital_bubble.html:167
msgid "Date and time"
msgstr "Jou  ak  lè"

#. Meaning: administrative division
#: ../tools/setup.py:126
msgid "Department"
msgstr "Depatman"

#. Service provided by a health facility (use Title Case). Meaning: Artificial replacement for lost kidney function.
#: ../tools/setup.py:260
msgid "Dialysis"
msgstr "Dyaliz"

#. Category of health facility: A dispensary where medicine and medical supplies are given out.
#: ../tools/setup.py:182
msgid "Dispensary"
msgstr "Dispansè"

#. Displaying markers on a map for the NUM_FACILITIES closest to a  location
#: static/locale.js:43
#, sh-format
msgid "Displaying ${NUM_FACILITIES} closest facilities"
msgstr "Ekspoze ${NUM_FACILITIES} etablisman ki pi pre"

#. Displaying markers on a map for facilities within RADIUS_MILES miles of a location
#: static/locale.js:38
#, sh-format
msgid "Displaying facilities within ${RADIUS_MILES} miles"
msgstr "Ekpoze etablisman nan ${RADIUS_MILES} mil"

#. Header for a distance from the current subject to another location
#: templates/print_data.html:62
msgid "Distance"
msgstr "Distans"

#. Meaning: administrative division
#: templates/data.html:73 static/locale.js:51 ../tools/setup.py:128
msgid "District"
msgstr "Distri"

#. E-mail address
#: edit.py:121 ../tools/setup.py:124
msgid "E-mail"
msgstr "Adrès elektronik"

#. Title for page to edit data about a subject
#: templates/edit.html:55
msgid "Edit"
msgstr "Reekri"

#. Link to edit the data for a hospital record.
#: templates/hospital_bubble.html:26
msgid "Edit this record"
msgstr "modifye enregistreman sa"

#. Header a column of user who made the edits
#: templates/hospital_bubble.html:159
msgid "Edited by"
msgstr "Moun ki reekri a"

#. Header for an error message.
#: templates/error.html:28
msgid "Error"
msgstr "Erè"

#. Error message for not loading edit form successfully
#: static/locale.js:67
msgid "Error loading edit form."
msgstr "Erè transpòte reekri fòm."

#. Error message for not loading facility information successfully
#: static/locale.js:71
msgid "Error loading facility information."
msgstr "Erè transpòte etablisman enfòmasyon."

#. Error message for not saving facility information successfully
#: static/locale.js:83
msgid "Error saving facility information."
msgstr "Erè anrejistreman etablisman enfòmasyon."

#. Button to export data to comma-separated-value format.
<<<<<<< HEAD
#: export.py:151 templates/map.html:200
=======
#: export.py:151 templates/map.html:98
>>>>>>> d18f53f7
msgid "Export CSV"
msgstr "Ekspote CSV"

#. A place that provides a particular service
#: templates/print_data.html:57 templates/data.html:92 static/locale.js:96
msgid "Facility"
msgstr "Etablisman"

#. Header for details about a facility
#: templates/hospital_bubble.html:112
msgid "Facility details"
msgstr "Enfòmasyon sou etablisman "

#. Type of organization: Faith-based organization
#: ../tools/setup.py:162
msgid "Faith-based"
msgstr "Baze sou konfyans"

#. Facility operational status: as functional as a field hospital
#: ../tools/setup.py:208
msgid "Field hospital"
msgstr "Terren lopital"

#. Facility operational status: as functional as a field hospital next to a hospital
#: ../tools/setup.py:211
msgid "Field hospital co-located with hospital"
msgstr "Terren lopital ki chita ka lopital"

#. Error message for required field.
#: static/locale.js:55
msgid "Field is required."
msgstr "Domèn sa obligatwa."

#. Header for a list of filters to restrict a list of data being viewed.
#: templates/data.html:47
msgid "Filters"
msgstr "Filtè yo"

#. Tooltip explaining how to enable print mode
#: static/locale.js:129
msgid "First select a hospital from the list on the left. Then Print will print a list of hospitals in order of distance from your selection."
msgstr "Premyeman chwazi yon lopital ki nan bò goch la. Lè sa a enprimant la pral enprime yon lis lopital soti nan zòn ou ye a"

#. Type of organization: For-profit organization
#: ../tools/setup.py:164
msgid "For-profit"
msgstr "Pou pwofi"

#. Header for general information about a subject
#: templates/print_data.html:70
msgid "General Info"
msgstr "Enfòmasyon jeneral"

#. Service provided by a health facility (use Title Case). Meaning: surgical specialty that focuses on abdominal organs
#: ../tools/setup.py:220
msgid "General Surgery"
msgstr "Chiriji Jeneral"

#. Proper name of an ID for a health facility defined by the  Pan-American Health Organization; no translation necessary.
#: ../tools/setup.py:112 templates/hospital_bubble.html:39 static/locale.js:106
msgid "HealthC ID"
msgstr "ID HealthC"

#. Link to go to a help page for the application
<<<<<<< HEAD
#: templates/map.html:107
=======
#: templates/base.html:95
>>>>>>> d18f53f7
msgid "Help"
msgstr "Ed"

#. Link to return to the main page of the application
<<<<<<< HEAD
#: templates/map.html:96
=======
#: templates/home_link.html:22
>>>>>>> d18f53f7
msgid "Home"
msgstr "Paj akèy"

#. Category of health facility: Hospital.
#: ../tools/setup.py:184
msgid "Hospital"
msgstr "Lopital"

#. Explains how to correct incorrect information that has been printed.
<<<<<<< HEAD
#: templates/map.html:214
=======
#: templates/print.html:105
>>>>>>> d18f53f7
msgid "If any information is wrong or missing, please correct it on the web site:"
msgstr "Si yon enfòmasyon ta manke ou byen ta mal ekri, ale sou sit entènèt la"

#. Service provided by a health facility (use Title Case). Meaning: specializing in treating communicable diseases
#: ../tools/setup.py:240
msgid "Infectious Disease"
msgstr "Maladi Enfektyez"

#. Service provided by a health facility (use Title Case). Meaning: deals with diagnosis and (non-surgical) treatment of Meaning: diseases of the internal organs
#: ../tools/setup.py:234
msgid "Internal Medicine"
msgstr "Medsin Entèn"

#. Error message for invalid date entry
#: edit.py:143
msgid "Invalid date: %(date)r (need YYYY-MM-DD format)"
msgstr "Dat envalid : %(dat)r (bezwen ane-mwa-jou fòma)"

#. Error message for request missing subject name.
#: subscribe.py:57
msgid "Invalid or missing account e-mail."
msgstr "Envalid oubyen erè nan non etablisman an"

#. Error message for request missing subject name.
#: edit.py:425 bubble.py:161
msgid "Invalid or missing subject name."
msgstr "Envalid oubyen erè nan non etablisman an"

#. Abbreviated months of the year.
#: static/locale.js:115
msgid "Jan Feb Mar Apr May Jun Jul Aug Sep Oct Nov Dec"
msgstr "Janvye, Fevriye, Mas, Avril, Me, Jen, jiyè, Out, septanm, Oktòb, Novanm, Desanm"

#. Service provided by a health facility (use Title Case).
#: ../tools/setup.py:262
msgid "Lab"
msgstr "Laboratwa"

#. Label for a language selector
<<<<<<< HEAD
#: templates/map.html:82
=======
#: templates/base.html:66
>>>>>>> d18f53f7
msgid "Language:"
msgstr "Lang:"

#. Label for a date-time when the data was last updated
#: templates/hospital_bubble.html:48
msgid "Last updated"
msgstr "Misajou"

#. Label for text input
#: edit.py:236
msgid "Latitude"
msgstr "Latitd"

#. Error message for invalid latitude.
#: static/locale.js:63
msgid "Latitude must be a number."
msgstr "Latitd dwe yon nimewo"

#. Error message for invalid latitude.
#: static/locale.js:59
msgid "Latitude must be between -90 and 90."
msgstr "Latitd dwe ant -90 ak 90"

#. Button text to load data
#: templates/load.html:57
msgid "Load"
msgstr "Telechaje"

#. A program that can load data
#: templates/load.html:27
msgid "Loader:"
msgstr "Program pou telechaje"

#. Indicator that the application is loading.
<<<<<<< HEAD
#: templates/map.html:152 static/locale.js:110
=======
#: templates/base.html:123
>>>>>>> d18f53f7
msgid "Loading..."
msgstr "Transpòte..."

#. latitude, longitude location
#: ../tools/setup.py:134
msgid "Location"
msgstr "Kote"

#. Geographic coordinates of a location on earth.
#: templates/hospital_bubble.html:136
msgid "Location:"
msgstr "Kote"

#. Label for text input
#: edit.py:240
msgid "Longitude"
msgstr "Lonjitd"

#. Error message for invalid longitude.
#: static/locale.js:79
msgid "Longitude must be a number."
msgstr "Lonjitd dwe yon nimewo"

#. Error message for invalid longitude.
#: static/locale.js:75
msgid "Longitude must be between -180 and 180."
msgstr "Lonjitd dwe ant -180 ak 180"

#. Service provided by a health facility (use Title Case). Meaning: Care for cognitive and emotional well-being.
#: ../tools/setup.py:257
msgid "Mental Health"
msgstr "Sante Mantal"

#. Type of organization: Organization associated with armed forces
#: ../tools/setup.py:166
msgid "Military"
msgstr "Militè"

#. Type of organization: Organization with mixed function
#: ../tools/setup.py:168
msgid "Mixed"
msgstr "Etabisman Miks"

#. Category of health facility: A mobile clinic.
#: ../tools/setup.py:186
msgid "Mobile clinic"
msgstr "Klinik mobil"

#. Service provided by a health facility (use Title Case). Meaning: Corpse removal
#: ../tools/setup.py:271
msgid "Mortuary Services"
msgstr "Pomp Funèb"

#. Type of organization: Non-governmental organization
#: ../tools/setup.py:170
msgid "NGO"
msgstr "ONG"

#. a person's name
#: ../tools/setup.py:104 edit.py:117
msgid "Name"
msgstr "Non"

#. Label for a required text box to enter a person's name
#: templates/edit.html:82
msgid "Name (required)"
msgstr "Non (obligatwa)"

#. service provided by a health facility (use Title Case). Meaning: surgery that involves the nervous system
#: ../tools/setup.py:227
msgid "Neurosurgery"
msgstr "Nerochiriji"

#. Form option for a false Boolean value
#: edit.py:178 bubble.py:50 bubble_test.py:66
msgid "No"
msgstr "Pa dakò"

#. Indicates there is no availability information for this  hospital.
#: templates/hospital_bubble.html:96
msgid "No availability information"
msgstr "Pa gen enfòmasyon ki koresponn"

#. Error message
#: grant_access.py:76
#, python-format
msgid "No pending request for %(account_action)s by %(user)s"
msgstr "Pa gen demand an atant pou %(authorization_role)s de %(user)s"

#. Facility operational status: cannot perform surgeries
#: ../tools/setup.py:206
msgid "No surgical capacity"
msgstr "Pa gen kapasite chiriji"

#. Service provided by a health facility (use Title Case). Meaning: Obstetrics deals with childbirth and care of the mother. Meaning: Gynecology deals with diseases and hygiene of women
#: ../tools/setup.py:254
msgid "Obstetrics and Gynecology"
msgstr "Obstetrik ak Jinekoloji"

#. Header showing the number of available beds out of the number of total beds that are available in a hospital
#: static/locale.js:120
msgid "Open/Total Beds"
msgstr "Kabann disponib/total"

#. Facility operational status: in working order
#: ../tools/setup.py:204
msgid "Operational"
msgstr "Operasyon"

#. Whether or not a facility is fully operational.
#: ../tools/setup.py:148
msgid "Operational status"
msgstr "Operasyon kondisyon"

#. Meaning: referring to the name of an organization
#: ../tools/setup.py:138
msgid "Organization name"
msgstr "Non òganizasyon"

#. Type of organization (public, private, military, NGO, etc.)
#: ../tools/setup.py:140
msgid "Organization type"
msgstr "Kalite òganizasyon"

#. Service provided by a health facility (use Title Case). Meaning: treats diseases and injury to bones, muscles, joints and Meaning: tendons
#: ../tools/setup.py:224
msgid "Orthopedics"
msgstr "Otopedik"

#. Proper name of an ID for a health facility defined by the  Haiti ministry of health (MSPP); no translation necessary.
#: static/locale.js:101 ../tools/setup.py:109 templates/hospital_bubble.html:44
msgid "PCode"
msgstr "PCode"

#. the data being loaded
#: templates/load.html:48
msgid "Payload:"
msgstr "Peyechajman"

#. Service provided by a health facility (use Title Case). Meaning: branch of medicine dealing with infants and children
#: ../tools/setup.py:243
msgid "Pediatrics"
msgstr "Pedyatrik"

#. telephone number
#: edit.py:119 ../tools/setup.py:122
msgid "Phone"
msgstr "Telefòn"

#. Indicates a user should call for availability of beds and services at a hospital.
#: templates/hospital_bubble.html:90
msgid "Please call for availability information."
msgstr "Tanpri rele pou enfomasyon disponib"

#. Service provided by a health facility (use Title Case). care given after surgery until patient is discharged
#: ../tools/setup.py:246
msgid "Postoperative Care"
msgstr "Swen Aprè Operasyon"

#. old value for the attribute
#: mail_alerts.py:127
msgid "Previous value"
msgstr "Anvan valè"

#. Link to print the current view of the application
<<<<<<< HEAD
#: templates/map.html:102
=======
#: templates/base.html:89
>>>>>>> d18f53f7
msgid "Print"
msgstr "Enprime"

#. Tooltip explaining a 'Print' link
#: static/locale.js:134
#, sh-format
msgid "Print a list of hospitals in order of distance from ${FACILITY_NAME}"
msgstr "Enprime yon list lopital nan lòd distans de ${FACILITY_NAME}"

#. Link to privacy policy for the application
<<<<<<< HEAD
#: templates/map.html:117
=======
#: templates/base.html:105
>>>>>>> d18f53f7
msgid "Privacy"
msgstr "Prive"

#. Type of organization: Public (government) organization
#: ../tools/setup.py:172
msgid "Public"
msgstr "Piblik"

#. Whether or not a facility can be accessed by a road.
#: ../tools/setup.py:152
msgid "Reachable by road"
msgstr "Aksesib pa wout"

#. Record updated successfully.
#: edit.py:508
msgid "Record updated."
msgstr "Done a jou"

#. Service provided by a health facility (use Title Case). Meaning: care given to improve and recover lost function after an illness or injury that has caused functional limitations
#: ../tools/setup.py:250
msgid "Rehabilitation"
msgstr "Reyabilitasyon"

#. Type of construction: concrete with metal and/or mesh added to provide extra support against stresses
#: ../tools/setup.py:192
msgid "Reinforced concrete"
msgstr "Ranfòse konkrè"

#. Application for the given permission action approved
#: grant_access.py:92
#, python-format
msgid "Request for becoming %(action)s was approved."
msgstr "Rekèt pou %(role)s la aksepte"

#. Application for the given permission action denied
#: grant_access.py:96
#, python-format
msgid "Request for becoming %(action)s was denied."
msgstr "Rekèt pou %(role)s la refise"

#. Name of the application.
#: templates/base.html.py:115 templates/print.html:50
msgid "Resource Finder"
msgstr "Chèche resous"

#. TODO: Add missing message description or meaning
#: mail_alerts.py:304 mail_alerts.py:269 subscribe.py:118
msgid "Resource Finder Updates"
msgstr "Chèche resous"

#. TODO: Add missing message description or meaning
#: templates/edit.html:161
msgid "Save"
msgstr "Anrejistre"

#. Message indicating saving hospital information
#: static/locale.js:142
msgid "Saving..."
msgstr "Anrejistre..."

#. Label for a selector to export data to CSV
#: export.py:142
msgid "Select subject type to export:"
msgstr "Idantite kalite etablisman ekspòtasyon"

#. work done by someone that benefits another
#: ../tools/setup.py:118 static/locale.js:146
msgid "Services"
msgstr "Sèvis"

#. Label for a control that filters a list of facilities
#: static/locale.js:150
msgid "Show"
msgstr "Montre"

#. Link to sign into the app
<<<<<<< HEAD
#: main.py:59
=======
#: main.py:62
>>>>>>> d18f53f7
msgid "Sign in"
msgstr "Mete Anprent"

#. Link to sign in to edit the data for a hospital record.
#: templates/hospital_bubble.html:31
msgid "Sign in to edit"
msgstr "Tanpri siyen nan reekri"

#. Link to sign out of the app
<<<<<<< HEAD
#: main.py:57
=======
#: main.py:60
>>>>>>> d18f53f7
msgid "Sign out"
msgstr "Sòti"

#. Header for a list of provisions
#: templates/data.html:27
msgid "Supplies"
msgstr "Prodwi"

#. Link to terms of service for the application
<<<<<<< HEAD
#: templates/map.html:112
=======
#: templates/base.html:100
>>>>>>> d18f53f7
msgid "Terms of Service"
msgstr "Kondisyon yo pou itilizasyon"

#. Instructions to enter a person's name and organizational affiliation.
#: templates/edit.html:74
msgid "Thanks for adding content to Resource Finder. To get started please create a username and tell us your affiliation. This information will be displayed next to information you've added or edited. Also see the <a target=\"_blank\" href=\"/terms\">Terms of Service</a> and <a target=\"_blank\" href=\"/privacy\">Privacy Policy</a>."
msgstr "Mesi paske ou ajoute enfòmasyon sou Chèche Resous. Pou kòmanse tanpri kreye yon kont epi di nou afilyasyon ou. Enfòmasyon sa a pral parèt a kote enfòmasyon ou ajoute oswa korije. Epitou wè <a target=\"_blank\" href=\"/TOS\">Kondisyon yo pou itilizasyon</a> ak <a target=\"_blank\" href=\"/privacy\">Pwoteksyon vi prive</a> (nan lang angle)."

#. Total number of beds at a hospital
#: ../tools/setup.py:116
msgid "Total beds"
msgstr "Kantite kaban-n"

#. Total number of facilities shown on the map.
<<<<<<< HEAD
#: templates/map.html:169
=======
#: templates/print.html:71
>>>>>>> d18f53f7
msgid "Total facilities"
msgstr "Kantite disponib"

#. URL to load data from
#: templates/load.html:41
msgid "URL:"
msgstr "Sit entenet"

#. Error message
#: utils.py:141
msgid "Unauthorized user."
msgstr "San otorizasyon User"

#. Type of organization: Organization associated with a university
#: ../tools/setup.py:174
msgid "University"
msgstr "Inivesite"

#. Type of construction: walls constructed of clay brick or concrete block
#: ../tools/setup.py:195
msgid "Unreinforced masonry"
msgstr "Pa ranfòse konkrè"

#. Label indicating a record was updated
#: static/locale.js:158
msgid "Updated"
msgstr "Remete an fonksyon"

#. who the attribute was updated by
#: mail_alerts.py:130
msgid "Updated by"
msgstr "Remete an fonksyon"

#. Error message for a value that is not a number
#: static/locale.js:87
msgid "Value must be a number."
msgstr "Valè dwe yon nimewo"

#. Service provided by a health facility (use Title Case). Meaning: surgical specialty that focuses on arteries and veins
#: ../tools/setup.py:230
msgid "Vascular Surgery"
msgstr "Chiriji Vaskilè"

#. Link to go to a page with past versions of the 'master' list
<<<<<<< HEAD
#: templates/map.html:205
=======
#: templates/map.html:103
>>>>>>> d18f53f7
msgid "View Master List archive"
msgstr "Ekspoze achiv nan lis mastè"

#. Type of construction: timber jointed together with nails
#: ../tools/setup.py:197
msgid "Wood frame"
msgstr "Wood ankadreman"

#. Service provided by a health facility (use Title Case).
#: ../tools/setup.py:264
msgid "X-Ray"
msgstr "Reyon X"

#. Form option for a true Boolean value
#: edit.py:176 bubble_test.py:65 bubble.py:50
msgid "Yes"
msgstr "Wi"

#. Requested permission has been previously granted
#: request_access.py:50
#, python-format
msgid "You already have \"%(action)s\" permission"
msgstr "Wol ou a bon a %(role)s"

#. Message indicating hospital information has been saved
#: static/locale.js:138
msgid "Your edit has been saved"
msgstr "Nou anrejistre chanjman ou"

#. Request for permission is awaiting approval
#: request_access.py:61 request_access.py:55
#, python-format
msgid "Your request for \"%(action)s\" permission is now pending"
msgstr "Demand ou pou %(role)s la deja enrejistre"

#. Header for the number of facilities with available beds. OK to translate without the 'and' if it makes more sense
<<<<<<< HEAD
#: templates/map.html:179
=======
#: templates/print.html:81
>>>>>>> d18f53f7
msgid "and with availability."
msgstr "Avek anpil abilite"

#. a user with no identity
<<<<<<< HEAD
#: main.py:54
=======
#: main.py:57
>>>>>>> d18f53f7
msgid "anonymous"
msgstr "anonim"

#. Heading for number of available beds at a hospital
#: templates/hospital_bubble.html:64
msgid "availability"
msgstr "Disponibilite"

#. Heading for number of total beds at a hospital
#: templates/hospital_bubble.html:68
msgid "capacity"
msgstr "Kapasite"

#. Header for the number of facilities less than 10 miles from a location.
<<<<<<< HEAD
#: templates/map.html:174
=======
#: templates/print.html:76
>>>>>>> d18f53f7
msgid "no more than 10 miles away"
msgstr "Pa depase 10 mil"

#. Very short abbreviation for a phone number, indended to disambiguate from a fax number.  (example: p 555-555-5555)
#: static/locale.js:125
#, sh-format
msgid "p ${PHONE}"
msgstr "t ${PHONE}"

#. Heading for servies available at a hospital (eg, orthopedics, cardiology)
#: templates/hospital_bubble.html:73
msgid "services"
msgstr "sèvis"
<|MERGE_RESOLUTION|>--- conflicted
+++ resolved
@@ -46,7 +46,7 @@
 msgstr "${NUM_FACILITIES} Etablisman nan ${RADIUS_MILES} mil"
 
 #. Error message for lacking edit permissions
-#: edit.py:358
+#: edit.py:374
 #, python-format
 msgid "%(user)s does not have permission to edit %(a)s"
 msgstr "%(user)s pa gen pèmisyon edite %(a)s"
@@ -121,8 +121,8 @@
 msgid "Can pick up patients"
 msgstr "Ka al chache malad"
 
-#. TODO: Add missing message description or meaning
-#: templates/edit.html:166
+#. Button text to cancel and return to the home page
+#: templates/edit.html:164
 msgid "Cancel"
 msgstr "Anile"
 
@@ -289,11 +289,7 @@
 msgstr "Erè anrejistreman etablisman enfòmasyon."
 
 #. Button to export data to comma-separated-value format.
-<<<<<<< HEAD
-#: export.py:151 templates/map.html:200
-=======
-#: export.py:151 templates/map.html:98
->>>>>>> d18f53f7
+#: templates/map.html:99 export.py:151
 msgid "Export CSV"
 msgstr "Ekspote CSV"
 
@@ -358,20 +354,12 @@
 msgstr "ID HealthC"
 
 #. Link to go to a help page for the application
-<<<<<<< HEAD
-#: templates/map.html:107
-=======
 #: templates/base.html:95
->>>>>>> d18f53f7
 msgid "Help"
 msgstr "Ed"
 
 #. Link to return to the main page of the application
-<<<<<<< HEAD
-#: templates/map.html:96
-=======
 #: templates/home_link.html:22
->>>>>>> d18f53f7
 msgid "Home"
 msgstr "Paj akèy"
 
@@ -381,11 +369,7 @@
 msgstr "Lopital"
 
 #. Explains how to correct incorrect information that has been printed.
-<<<<<<< HEAD
-#: templates/map.html:214
-=======
 #: templates/print.html:105
->>>>>>> d18f53f7
 msgid "If any information is wrong or missing, please correct it on the web site:"
 msgstr "Si yon enfòmasyon ta manke ou byen ta mal ekri, ale sou sit entènèt la"
 
@@ -410,7 +394,7 @@
 msgstr "Envalid oubyen erè nan non etablisman an"
 
 #. Error message for request missing subject name.
-#: edit.py:425 bubble.py:161
+#: edit.py:441 bubble.py:161
 msgid "Invalid or missing subject name."
 msgstr "Envalid oubyen erè nan non etablisman an"
 
@@ -425,11 +409,7 @@
 msgstr "Laboratwa"
 
 #. Label for a language selector
-<<<<<<< HEAD
-#: templates/map.html:82
-=======
 #: templates/base.html:66
->>>>>>> d18f53f7
 msgid "Language:"
 msgstr "Lang:"
 
@@ -464,11 +444,7 @@
 msgstr "Program pou telechaje"
 
 #. Indicator that the application is loading.
-<<<<<<< HEAD
-#: templates/map.html:152 static/locale.js:110
-=======
-#: templates/base.html:123
->>>>>>> d18f53f7
+#: templates/base.html:123 static/locale.js:110
 msgid "Loading..."
 msgstr "Transpòte..."
 
@@ -634,11 +610,7 @@
 msgstr "Anvan valè"
 
 #. Link to print the current view of the application
-<<<<<<< HEAD
-#: templates/map.html:102
-=======
 #: templates/base.html:89
->>>>>>> d18f53f7
 msgid "Print"
 msgstr "Enprime"
 
@@ -649,11 +621,7 @@
 msgstr "Enprime yon list lopital nan lòd distans de ${FACILITY_NAME}"
 
 #. Link to privacy policy for the application
-<<<<<<< HEAD
-#: templates/map.html:117
-=======
 #: templates/base.html:105
->>>>>>> d18f53f7
 msgid "Privacy"
 msgstr "Prive"
 
@@ -668,7 +636,7 @@
 msgstr "Aksesib pa wout"
 
 #. Record updated successfully.
-#: edit.py:508
+#: edit.py:524
 msgid "Record updated."
 msgstr "Done a jou"
 
@@ -704,8 +672,8 @@
 msgid "Resource Finder Updates"
 msgstr "Chèche resous"
 
-#. TODO: Add missing message description or meaning
-#: templates/edit.html:161
+#. Button text to save data
+#: templates/edit.html:160
 msgid "Save"
 msgstr "Anrejistre"
 
@@ -730,11 +698,7 @@
 msgstr "Montre"
 
 #. Link to sign into the app
-<<<<<<< HEAD
-#: main.py:59
-=======
-#: main.py:62
->>>>>>> d18f53f7
+#: main.py:63
 msgid "Sign in"
 msgstr "Mete Anprent"
 
@@ -744,11 +708,7 @@
 msgstr "Tanpri siyen nan reekri"
 
 #. Link to sign out of the app
-<<<<<<< HEAD
-#: main.py:57
-=======
-#: main.py:60
->>>>>>> d18f53f7
+#: main.py:61
 msgid "Sign out"
 msgstr "Sòti"
 
@@ -758,11 +718,7 @@
 msgstr "Prodwi"
 
 #. Link to terms of service for the application
-<<<<<<< HEAD
-#: templates/map.html:112
-=======
 #: templates/base.html:100
->>>>>>> d18f53f7
 msgid "Terms of Service"
 msgstr "Kondisyon yo pou itilizasyon"
 
@@ -777,11 +733,7 @@
 msgstr "Kantite kaban-n"
 
 #. Total number of facilities shown on the map.
-<<<<<<< HEAD
-#: templates/map.html:169
-=======
 #: templates/print.html:71
->>>>>>> d18f53f7
 msgid "Total facilities"
 msgstr "Kantite disponib"
 
@@ -826,11 +778,7 @@
 msgstr "Chiriji Vaskilè"
 
 #. Link to go to a page with past versions of the 'master' list
-<<<<<<< HEAD
-#: templates/map.html:205
-=======
-#: templates/map.html:103
->>>>>>> d18f53f7
+#: templates/map.html:104
 msgid "View Master List archive"
 msgstr "Ekspoze achiv nan lis mastè"
 
@@ -867,20 +815,12 @@
 msgstr "Demand ou pou %(role)s la deja enrejistre"
 
 #. Header for the number of facilities with available beds. OK to translate without the 'and' if it makes more sense
-<<<<<<< HEAD
-#: templates/map.html:179
-=======
 #: templates/print.html:81
->>>>>>> d18f53f7
 msgid "and with availability."
 msgstr "Avek anpil abilite"
 
 #. a user with no identity
-<<<<<<< HEAD
-#: main.py:54
-=======
-#: main.py:57
->>>>>>> d18f53f7
+#: main.py:58
 msgid "anonymous"
 msgstr "anonim"
 
@@ -895,11 +835,7 @@
 msgstr "Kapasite"
 
 #. Header for the number of facilities less than 10 miles from a location.
-<<<<<<< HEAD
-#: templates/map.html:174
-=======
 #: templates/print.html:76
->>>>>>> d18f53f7
 msgid "no more than 10 miles away"
 msgstr "Pa depase 10 mil"
 
