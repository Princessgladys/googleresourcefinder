--- conflicted
+++ resolved
@@ -52,17 +52,13 @@
 msgstr "Siyen nan wè reekri fòm epi ajoute yon latitid ak lonjitd"
 
 #. Error message for lacking edit permissions
-<<<<<<< HEAD
-#: edit.py:381
-=======
-#: edit.py:370
->>>>>>> 932021d2
+#: edit.py:376
 #, python-format
 msgid "%(user)s does not have permission to edit %(a)s"
 msgstr "%(user)s pa gen pèmisyon edite %(a)s"
 
 #. Form option to indicate that a value is not specified
-#: edit.py:199 edit.py:173 edit.py:214
+#: edit.py:212 edit.py:197 edit.py:171
 msgid "(unspecified)"
 msgstr "(pa espesifye)"
 
@@ -88,11 +84,7 @@
 msgstr "Ajoute yon %(type_name)s new"
 
 #. Header for a street address
-<<<<<<< HEAD
-#: templates/print.html:138 ../tools/setup.py:198 templates/hospital_bubble.html:169
-=======
-#: templates/print.html:138 ../tools/setup.py:133 templates/hospital_bubble.html:148
->>>>>>> 932021d2
+#: templates/print.html:138 ../tools/setup.py:198 templates/hospital_bubble.html:173
 msgid "Address"
 msgstr "Adrès"
 
@@ -102,11 +94,7 @@
 msgstr "Adobe"
 
 #. Label for a required text box to enter organizational affiliation.
-<<<<<<< HEAD
-#: templates/edit.html:108
-=======
-#: templates/edit.html:97
->>>>>>> 932021d2
+#: templates/edit.html:107
 msgid "Affiliation (required)"
 msgstr "Afilyasyon (obligatwa)"
 
@@ -141,7 +129,7 @@
 msgstr "Gen yon erè ki te fèt. Tanpri, eseye ankò pi ta."
 
 #. Error message for an ambiguous attribute name
-#: mail_editor.py:189
+#: mail_editor.py:190
 msgid "Attribute name is ambiguous. Please specify one of the following:"
 msgstr ""
 
@@ -181,11 +169,7 @@
 msgstr "Ka al chache malad"
 
 #. Button text to cancel and return to the home page
-<<<<<<< HEAD
-#: templates/edit.html:174 static/locale.js:33
-=======
-#: templates/edit.html:163
->>>>>>> 932021d2
+#: templates/edit.html:173 static/locale.js:33
 msgid "Cancel"
 msgstr "Anile"
 
@@ -205,29 +189,17 @@
 msgstr "Kategori"
 
 #. Header for a record of a change to a facility detail
-<<<<<<< HEAD
-#: templates/hospital_bubble.html:198
-=======
-#: templates/hospital_bubble.html:176
->>>>>>> 932021d2
+#: templates/hospital_bubble.html:202
 msgid "Change"
 msgstr "Chanje"
 
 #. Header for the history of changes in data for a facility
-<<<<<<< HEAD
-#: templates/hospital_bubble.html:159
-=======
-#: templates/hospital_bubble.html:138
->>>>>>> 932021d2
+#: templates/hospital_bubble.html:163
 msgid "Change details"
 msgstr "Chanje done"
 
 #. Header a column of comment about why a change was made
-<<<<<<< HEAD
-#: templates/hospital_bubble.html:206
-=======
-#: templates/hospital_bubble.html:184
->>>>>>> 932021d2
+#: templates/hospital_bubble.html:210
 msgid "Change note"
 msgstr "Chanje"
 
@@ -257,11 +229,7 @@
 msgstr "Fèmen oswa pwal fèmen vit"
 
 #. Label for a text field to enter a comment about a change.
-<<<<<<< HEAD
-#: templates/edit.html:155
-=======
-#: templates/edit.html:144
->>>>>>> 932021d2
+#: templates/edit.html:154
 msgid "Comment:"
 msgstr "Kòmantè:"
 
@@ -306,11 +274,7 @@
 msgstr "Domaj"
 
 #. Header for date and time of a change record
-<<<<<<< HEAD
-#: templates/hospital_bubble.html:210
-=======
-#: templates/hospital_bubble.html:188
->>>>>>> 932021d2
+#: templates/hospital_bubble.html:214
 msgid "Date and time"
 msgstr "Jou  ak  lè"
 
@@ -362,11 +326,7 @@
 msgstr "Distri/Konte"
 
 #. E-mail address
-<<<<<<< HEAD
-#: ../tools/setup.py:184 edit.py:120
-=======
-#: ../tools/setup.py:125 edit.py:120
->>>>>>> 932021d2
+#: edit.py:118 ../tools/setup.py:184
 msgid "E-mail"
 msgstr "Adrès elektronik:"
 
@@ -382,11 +342,7 @@
 msgstr "modifye enregistreman sa"
 
 #. Header a column of user who made the edits
-<<<<<<< HEAD
-#: templates/hospital_bubble.html:202
-=======
-#: templates/hospital_bubble.html:180
->>>>>>> 932021d2
+#: templates/hospital_bubble.html:206
 msgid "Edited by"
 msgstr "Moun ki reekri a"
 
@@ -451,11 +407,7 @@
 msgstr "Etablisman"
 
 #. Header for details about a facility
-<<<<<<< HEAD
-#: templates/hospital_bubble.html:154
-=======
-#: templates/hospital_bubble.html:133
->>>>>>> 932021d2
+#: templates/hospital_bubble.html:158
 msgid "Facility details"
 msgstr "Enfòmasyon sou etablisman "
 
@@ -575,30 +527,22 @@
 msgstr "Medsin Entèn"
 
 #. Error message for invalid date entry
-#: edit.py:142
+#: edit.py:140
 msgid "Invalid date: %(date)r (need YYYY-MM-DD format)"
 msgstr "Dat envalid : %(dat)r (bezwen ane-mwa-jou fòma)"
 
 #. Error message for request missing subject name.
-<<<<<<< HEAD
 #: subscribe.py:64 settings.py:35
-=======
-#: subscribe.py:61 settings.py:34
->>>>>>> 932021d2
 msgid "Invalid or missing account e-mail."
 msgstr "Envalid oubyen erè nan non etablisman an"
 
 #. Error message for request missing subject name.
-<<<<<<< HEAD
-#: edit.py:457 bubble.py:173
-=======
-#: edit.py:426 bubble.py:162
->>>>>>> 932021d2
+#: bubble.py:177 edit.py:448
 msgid "Invalid or missing subject name."
 msgstr "Envalid oubyen erè nan non etablisman an"
 
 #. Error message for a missing subject type.
-#: edit.py:449
+#: edit.py:440
 msgid "Invalid or missing subject type."
 msgstr "Envalid oubyen erè nan non etablisman an"
 
@@ -628,7 +572,7 @@
 msgstr "Misajou"
 
 #. Label for text input
-#: edit.py:235
+#: edit.py:233
 msgid "Latitude"
 msgstr "Latitd"
 
@@ -668,16 +612,12 @@
 msgstr "Kote"
 
 #. Geographic coordinates of a location on earth.
-<<<<<<< HEAD
-#: templates/hospital_bubble.html:178
-=======
-#: templates/hospital_bubble.html:157
->>>>>>> 932021d2
+#: templates/hospital_bubble.html:182
 msgid "Location:"
 msgstr "Kote"
 
 #. Label for text input
-#: edit.py:239
+#: edit.py:237
 msgid "Longitude"
 msgstr "Lonjitd"
 
@@ -732,20 +672,12 @@
 msgstr "ONG"
 
 #. a person's name
-<<<<<<< HEAD
-#: ../tools/setup.py:154 edit.py:116
-=======
-#: ../tools/setup.py:105 edit.py:116
->>>>>>> 932021d2
+#: ../tools/setup.py:154 edit.py:114
 msgid "Name"
 msgstr "Non"
 
 #. Label for a required text box to enter a person's name
-<<<<<<< HEAD
-#: templates/edit.html:92
-=======
-#: templates/edit.html:81
->>>>>>> 932021d2
+#: templates/edit.html:91
 msgid "Name (required)"
 msgstr "Non (obligatwa)"
 
@@ -770,20 +702,12 @@
 msgstr "Deyò fenèt"
 
 #. Form option for a false Boolean value
-<<<<<<< HEAD
-#: edit.py:177 utils_test.py:321 utils.py:340
-=======
-#: edit.py:177 bubble.py:50 bubble_test.py:66
->>>>>>> 932021d2
+#: utils.py:336 edit.py:175 utils_test.py:321
 msgid "No"
 msgstr "Pa dakò"
 
 #. Indicates there is no availability information for this  hospital.
-<<<<<<< HEAD
-#: templates/hospital_bubble.html:138
-=======
-#: templates/hospital_bubble.html:117
->>>>>>> 932021d2
+#: templates/hospital_bubble.html:142
 msgid "No availability information"
 msgstr "Pa gen enfòmasyon ki koresponn"
 
@@ -879,11 +803,7 @@
 msgstr "Pedyatrik"
 
 #. telephone number
-<<<<<<< HEAD
-#: edit.py:118 ../tools/setup.py:178
-=======
-#: edit.py:118 ../tools/setup.py:123
->>>>>>> 932021d2
+#: ../tools/setup.py:178 edit.py:116
 msgid "Phone"
 msgstr "Telefòn"
 
@@ -893,11 +813,7 @@
 msgstr "Tèks"
 
 #. Indicates a user should call for availability of beds and services at a hospital.
-<<<<<<< HEAD
-#: templates/hospital_bubble.html:132
-=======
-#: templates/hospital_bubble.html:111
->>>>>>> 932021d2
+#: templates/hospital_bubble.html:136
 msgid "Please call for availability information."
 msgstr "Tanpri rele pou enfomasyon disponib"
 
@@ -938,11 +854,7 @@
 msgstr "Aksesib pa wout"
 
 #. Record updated successfully.
-<<<<<<< HEAD
-#: edit.py:563
-=======
-#: edit.py:509
->>>>>>> 932021d2
+#: edit.py:554
 msgid "Record updated."
 msgstr "Done a jou"
 
@@ -973,23 +885,13 @@
 msgid "Resource Finder"
 msgstr "Chèche resous"
 
-<<<<<<< HEAD
 #. subject of e-mail -> Resource Finder Update
 #: mail_alerts.py:77
 msgid "Resource Finder %s Update"
 msgstr "Chèche resous"
 
 #. Button text to save data
-#: templates/edit.html:170
-=======
-#. TODO: Add missing message description or meaning
-#: mail_alerts.py:266 mail_alerts.py:301 subscribe.py:161
-msgid "Resource Finder Updates"
-msgstr "Chèche resous"
-
-#. Button text to save data
-#: templates/edit.html:159
->>>>>>> 932021d2
+#: templates/edit.html:169
 msgid "Save"
 msgstr "Anrejistre"
 
@@ -1064,11 +966,7 @@
 msgstr "Kondisyon yo pou itilizasyon"
 
 #. Instructions to enter a person's name and organizational affiliation.
-<<<<<<< HEAD
-#: templates/edit.html:84
-=======
-#: templates/edit.html:73
->>>>>>> 932021d2
+#: templates/edit.html:83
 msgid "Thanks for adding content to Resource Finder. To get started please create a username and tell us your affiliation. This information will be displayed next to information you've added or edited. Also see the <a target=\"_blank\" href=\"/terms\">Terms of Service</a> and <a target=\"_blank\" href=\"/privacy\">Privacy Policy</a>."
 msgstr "Mesi paske ou ajoute enfòmasyon sou Chèche Resous. Pou kòmanse tanpri kreye yon kont epi di nou afilyasyon ou. Enfòmasyon sa a pral parèt a kote enfòmasyon ou ajoute oswa korije. Epitou wè <a target=\"_blank\" href=\"/TOS\">Kondisyon yo pou itilizasyon</a> ak <a target=\"_blank\" href=\"/privacy\">Pwoteksyon vi prive</a> (nan lang angle)."
 
@@ -1103,11 +1001,7 @@
 msgstr "Sit entenet"
 
 #. Error message
-<<<<<<< HEAD
-#: utils.py:144
-=======
-#: utils.py:138
->>>>>>> 932021d2
+#: utils.py:140
 msgid "Unauthorized user."
 msgstr "San otorizasyon User"
 
@@ -1142,7 +1036,7 @@
 msgstr "Dezabone."
 
 #. Error message for an unsupported attribute
-#: mail_editor.py:432
+#: mail_editor.py:433
 msgid "Unsupported attribute"
 msgstr ""
 
@@ -1202,11 +1096,7 @@
 msgstr "Reyon X"
 
 #. Form option for a true Boolean value
-<<<<<<< HEAD
-#: utils_test.py:320 edit.py:175 utils.py:340
-=======
-#: edit.py:175 bubble_test.py:65 bubble.py:50
->>>>>>> 932021d2
+#: utils.py:336 edit.py:173 utils_test.py:320
 msgid "Yes"
 msgstr "Wi"
 
@@ -1239,7 +1129,7 @@
 msgstr "Demand ou pou %(role)s la deja enrejistre"
 
 #. Error message for an invalid value
-#: mail_editor.py:422
+#: mail_editor.py:423
 #, python-format
 msgid "\"%(value)s\" is not a valid value"
 msgstr ""
