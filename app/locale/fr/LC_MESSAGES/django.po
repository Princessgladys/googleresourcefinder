--- conflicted
+++ resolved
@@ -802,11 +802,7 @@
 msgstr "Soins Postopératoires"
 
 #. old value for the attribute
-<<<<<<< HEAD
-#: mail_alerts.py:245
-=======
-#: mail_alerts.py:241
->>>>>>> 4ca502de
+#: mail_alerts.py:231
 msgid "Previous value"
 msgstr "Valeur précédente"
 
@@ -864,11 +860,7 @@
 msgstr "Localisation de ressources"
 
 #. subject of e-mail -> Resource Finder Update
-<<<<<<< HEAD
-#: mail_alerts.py:79
-=======
-#: mail_alerts.py:76
->>>>>>> 4ca502de
+#: mail_alerts.py:77
 msgid "Resource Finder %s Update"
 msgstr "Localisation de ressources"
 
@@ -1028,11 +1020,7 @@
 msgstr "Mise à jour :"
 
 #. who the attribute was updated by
-<<<<<<< HEAD
-#: mail_alerts.py:248
-=======
-#: mail_alerts.py:244
->>>>>>> 4ca502de
+#: mail_alerts.py:234
 msgid "Updated by"
 msgstr "Mise à jour :"
 
