<!DOCTYPE html>
<html lang="en">
<head>
<meta http-equiv="Content-Type" content="text/html; charset=UTF-8">
<title>Resource Finder</title>
<style>
  body, h1, td, p { font-family: helvetica, arial; font-size: 13px; }
  h1 { font-size: 16px }
  ol { margin:0 0 1em 2em; *margin:0 0 1em 2.3em }
  p { margin:0 0 1em }
  li { margin:0 0 .5em }
  .footer { margin:3em 0 0; text-align:center; color: #666; }
  .q { font-weight: bold }
  .maincontent { width:760px; margin: 15px; }
</style>
</head>
<body class="maincontent">
<h1>Frequently Asked Questions</h1>

<ol>
<li><a href="#edit">How do I edit information about a facility in Resource Finder?  Can anyone make edits?</a>
<li><a href="#correct">What if I see information in Resource Finder that is incorrect?</a>
<li><a href="#valid">Is all the data in Resource Finder valid?</a>
<li><a href="#new">Can I add a facility to Resource Finder that is not listed?</a>
<li><a href="#print">Can I print information in Resource Finder?</a>
<li><a href="#export">Can I export information from Resource Finder?</a>
<li><a href="#source">Where does the information in Resource Finder come from?</a>
<li><a href="#privacy">Can I edit information in Resource Finder without having my name listed publicly in the change history?</a>
<li><a href="#mobile">Does Resource Finder work on mobile phones?</a>
<li><a href="#mobile">How do I report spam or abuse?</a>
<li><a href="#feedback">How do I provide feedback about Resource Finder?</a>
</ol>

<a name="edit"/>
<p class="q">1. How do I edit information about a facility in Resource Finder?  Can anyone make edits?

<p>Select a facility from the left hand side, then click on "Edit this record" in the info window that pops up.  Anyone who is logged in with a Google Account can edit a given facility’s information.  You can create a Google Acount <a href="https://www.google.com/accounts/NewAccount">here</a>.  Any edit you make in Resource Finder will be published along with the name and affiliation you provide the first time you edit.  You also have the option of giving a pseudonym or a nickname, in which event you will be identified by your pseudonym or nickname instead of your name.

<a name="correct"/>
<p class="q">2. What if I see information in Resource Finder that is incorrect?

<p>Edit it!

<a name="valid"/>
<p class="q">3. Is all the data in Resource Finder valid?

<p>Google does not review or verify the accuracy of this data.  Anyone can edit information in Resource Finder.

<a name="new"/>
<p class="q">4. Can I add a facility to Resource Finder that is not listed?

<p>Yes, click on the "Add" button on the top left of the map.

<a name="print"/>
<p class="q">5. Can I print information in Resource Finder?

<p>Yes. Select a facility from the left hand side, then click on the "Print" link at the top right.  This will create a print view with the selected facility shown on the map and a list including other nearby facilities.

<a name="export"/>
<p class="q">6. Can I export information from Resource Finder?

<p>Yes. The most current information about facilities in Resource Finder can be downloaded in csv format by clicking on the "Export CSV" link at the bottom left.

<a name="source"/>
<p class="q">7. Where does the information in Resource Finder come from?

<p>Resource Finder is the result of collaboration among many organizations and individuals.  It includes ongoing updates from organizations and individuals in the field.  The source of the most recent edits for a given facility can be seen in the "Change details" tab for that facility.  The software was created by Google engineers.

<a name="privacy"/>
<p class="q">8. Can I edit information in Resource Finder without having my name listed publicly in the change history?

<p>When you sign up as an editor, you indicate a name and an affiliation.  You can enter pseudonym or a nickname if you prefer.

<a name="mobile"/>
<p class="q">9. Does Resource Finder work on mobile phones?

<p>The Resource Finder web site may work on smartphones, but it is not yet designed to work well on mobile phones.

<a name="spam"/>
<p class="q">10. How do I report spam or abuse?

<p>Please report spam, abuse, or other concerns  <a href="https://sites.google.com/site/resourcefinderdiscussion">here</a>.

<a name="feedback"/>
<p class="q">11. How do I provide feedback about Resource Finder?

<p>Thank you in advance for providing any feedback you have <a href="https://sites.google.com/site/resourcefinderdiscussion">here</a>.

<<<<<<< HEAD
=======
<a name="email"/>
<p class="q">12. How do I update Resource Finder by email?

<p>Please visit the <a href="/help/email">email help page</a>.

>>>>>>> 11dc5129
{% include "footer.html" %}
{% include "../../templates/analytics.html" %}
</body>
</html><|MERGE_RESOLUTION|>--- conflicted
+++ resolved
@@ -29,6 +29,7 @@
 <li><a href="#mobile">Does Resource Finder work on mobile phones?</a>
 <li><a href="#mobile">How do I report spam or abuse?</a>
 <li><a href="#feedback">How do I provide feedback about Resource Finder?</a>
+<li><a href="#email">How do I update Resource Finder by email?</a>
 </ol>
 
 <a name="edit"/>
@@ -86,14 +87,11 @@
 
 <p>Thank you in advance for providing any feedback you have <a href="https://sites.google.com/site/resourcefinderdiscussion">here</a>.
 
-<<<<<<< HEAD
-=======
 <a name="email"/>
 <p class="q">12. How do I update Resource Finder by email?
 
 <p>Please visit the <a href="/help/email">email help page</a>.
 
->>>>>>> 11dc5129
 {% include "footer.html" %}
 {% include "../../templates/analytics.html" %}
 </body>
