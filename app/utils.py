--- conflicted
+++ resolved
@@ -44,18 +44,12 @@
 def validate_yes(text):
     return (text.lower() == 'yes') and 'yes' or ''
 
-<<<<<<< HEAD
-def validate_role(text):
-    return text in access.ROLES and text
-
 def validate_float(text):
     try:
         return float(text)
     except ValueError:
         return None
 
-=======
->>>>>>> fc0f93c4
 def get_message(version, namespace, name):
     message = model.Message.all().ancestor(version).filter(
         'namespace =', namespace).filter('name =', name).get()
@@ -70,13 +64,9 @@
         'facility_name': strip,
         'print': validate_yes,
         'embed': validate_yes,
-<<<<<<< HEAD
-        'role': validate_role,
         'lat': validate_float,
         'lon': validate_float,
         'rad': validate_float
-=======
->>>>>>> fc0f93c4
     }
 
     def require_logged_in_user(self):
