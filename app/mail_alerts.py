# Copyright 2009-2010 by Google Inc.
#
# Licensed under the Apache License, Version 2.0 (the "License");
# you may not use this file except in compliance with the License.
# You may obtain a copy of the License at
#
#     http://www.apache.org/licenses/LICENSE-2.0
#
# Unless required by applicable law or agreed to in writing, software
# distributed under the License is distributed on an "AS IS" BASIS,
# WITHOUT WARRANTIES OR CONDITIONS OF ANY KIND, either express or implied.
# See the License for the specific language governing permissions and
# limitations under the License.

"""Sends subject updates to users per their subscriptions.

Accesses the Account data structure to retrieve subject updates for each user,
then sends out information to each user per their subscription settings.

format_email_subject(subdomain, frequency): generates an e-mail subject line
get_timedelta(account, subject): returns a text frequency as a timedelta
fetch_updates(): returns a dictionary of updated values for the given subject
format_update(update, locale): translates and formats a particular update
send_email(): sends an e-mail with the supplied information
update_account_alert_time(): updates an account's next_%freq%_alert time
EmailFormatter: base class to create formatted text for e-mail updates
HospitalEmailFormatter(EmailFormatter): extension for formatting specific to
    hospital e-mail updates
MailAlerts(utils.Handler): handler class to send e-mail updates
"""

__author__ = 'pfritzsche@google.com (Phil Fritzsche)'

import datetime
import logging
import os
from copy import deepcopy
from operator import itemgetter

from google.appengine.api import mail
from google.appengine.ext import db
from google.appengine.ext.webapp import template
from google.appengine.runtime import DeadlineExceededError

import cache
import model
import utils
<<<<<<< HEAD
from feeds.xmlutils import Struct
from model import Account, PendingAlert, Subject, Subscription
from utils import _, format, get_last_updated_time, order_and_format_updates
=======
from model import Account, PendingAlert, Subject, SubjectType, Subscription
from utils import _, Handler, Struct
>>>>>>> 932021d2

# Set up localization.
ROOT = os.path.dirname(__file__)
from django.conf import settings
try:
    settings.configure()
except:
    pass
settings.LANGUAGE_CODE = 'en'
settings.USE_I18N = True
settings.LOCALE_PATHS = (os.path.join(ROOT, 'locale'),)
import django.utils.translation

FREQUENCY_TO_TIMEDELTA = {
    'instant': datetime.timedelta(0),
    'daily': datetime.timedelta(1),
    'weekly': datetime.timedelta(7)
}

def format_email_subject(subdomain, frequency):
    """Given a subdomain and frequency, formats an appropriate subject line for
    an update e-mail."""
    frequency = _(str(frequency.title()))
    subject = '%s %s: %s' % (
        subdomain.title(),
        #i18n: subject of e-mail -> Resource Finder Update
        utils.to_unicode(_('Resource Finder %s Update' % frequency)),
        utils.to_local_isotime_day(datetime.datetime.now()))
    return subject


def get_timedelta(frequency, now=None):
    """Given a text frequency, converts it to a timedelta."""
    if frequency in FREQUENCY_TO_TIMEDELTA:
        return FREQUENCY_TO_TIMEDELTA[frequency]
    elif frequency == 'monthly':
        if not now:
            now = datetime.datetime.now()
        next_month = datetime.datetime(now.year + (now.month / 12),
                                       (now.month % 12) + 1, 1, now.hour,
                                       now.minute, now.second, now.microsecond)
        return next_month - now
    return None


def fetch_updates(alert, subject):
    """For a given alert and subject, finds any updated values.

    Returns:
        A list of dictionary mappings of attributes and their updated
        values, including the attribute, the old/new values, and the
        most recent author to update the value. Example:

            [(attribute, {'old_value': value_foo,
                          'new_value': value_bar,
                          'author': author_foo})]
    """
    if not (alert and subject):
        return []
    updated_attrs = []

    old_values = alert.dynamic_properties()
    for attribute in old_values:
        value = subject.get_value(attribute)
        author = subject.get_author_nickname(attribute)
        alert_val = getattr(alert, attribute)
        if value != alert_val:
            updated_attrs.append({'attribute': attribute,
                                  'old_value': alert_val,
                                  'new_value': value,
                                  'author': author})
    return updated_attrs


def format_update(update, locale):
    """Insures that the attribute and old/new values of an update are translated
    and properly formatted."""
    update['attribute'] = utils.get_message('attribute_name',
                                            update['attribute'],
                                            locale)
    update['new_value'] = format(update['new_value'], True)
    update['old_value'] = format(update['old_value'], True)
    return update


def send_email(locale, sender, to, subject, body, format):
    """Sends a single e-mail update.

    Args:
        locale: the locale whose language to use for the email
        sender: the e-mail address of the person sending the e-mail
        to: the user to send the update to
        subject: the subject line of the e-mail
        body: the text/html to use as the body of the e-mail
        format: the form [text or html] the body is in
    """
    django.utils.translation.activate(locale)

    message = mail.EmailMessage()
    message.sender = sender
    message.to = to
    message.subject = subject
    if format == 'html':
        message.html = body
    else:
        message.body = body

    message.send()


def update_account_alert_time(account, frequency, now=None, initial=False):
    """Updates a particular account to send an alert at the appropriate
    later date, depending on the given frequency.

    Args:
        account: the account whose time is to be updated
        frequency: used to determine how much to update by
        initial: (optional) tells the function to check if this is the first
            time setting the account's update times"""
    if not now:
        now = datetime.datetime.now()
    new_time = now + get_timedelta(frequency, now)

    if (getattr(account, 'next_%s_alert' % frequency) == model.MAX_DATE or
        not initial):
        setattr(account, 'next_%s_alert' % frequency, new_time)


class EmailFormatter:
    """Base class to format update e-mails.

    Attributes:
        email_format: the preferred e-mail format for this account
        locale: the account's locale

    Methods:
        __init__: constructor; requires the user's account
        format_body: formats the body of an e-mail according to the account's
            local and e-mail format preferences
        format_plain_body: formats a generic plain text e-mail update
        format_html_body: placeholder; override in subclass for HTML formatting
    """

    def __init__(self, account):
        self.email_format = account.email_format
        self.locale = account.locale

    def format_body(self, data):
        if self.email_format == 'html':
            return self.format_html_body(data)
        else:
            return self.format_plain_body(data)

    def format_plain_body(self, data):
        """Forms the plain text body for an e-mail. Expects the data to be input
        in the following format:

            Struct(
                date=datetime
                changed_subjects={subject_key: (subject_title, (attribute,
                    {'old_value': value_foo,
                     'new_value': value_bar,
                     'author': author_foo}))})
        """
        body = u''
        for subject_name in data.changed_subjects:
            (subject_title, updates) = data.changed_subjects[subject_name]
            subject = Subject.get_by_key_name(subject_name)
            subdomain = subject.get_subdomain()
            subject_type = cache.SUBJECT_TYPES[subdomain][subject.type]
            updates = order_and_format_updates(updates, subject_type,
                                               self.locale, format_update)
            body += 'UPDATE %s (%s)\n\n' % (subject_title, subject.get_name())
            for update in updates:
              body += '%s: %s\n-- %s: %s. %s: %s\n' % (
                    update['attribute'],
                    utils.to_unicode(format(update['new_value'], True)),
                    #i18n: old value for the attribute
                    utils.to_unicode(_('Previous value')),
                    utils.to_unicode(format(update['old_value'], True)),
                    #i18n: who the attribute was updated by
                    utils.to_unicode(_('Updated by')),
                    utils.to_unicode(update['author']))
            body += '\n'
        return body

    def format_html_body(self, data):
        """Placeholder function. Requires override by subclass [example in
        HospitalEmailFormatter].

        Returns NotImplementedErrors if not overridden."""
        raise NotImplementedError


class HospitalEmailFormatter(EmailFormatter):
    """Class to format update e-mails for hospital subject types.
    
    Methods:
        format_html_body: formats an HTML e-mail update
    """

    def format_html_body(self, data):
        """Forms the HTML body for an e-mail. Expects the data to be input in
        the same format as in format_plain_body(), with the optional addition of
        an 'unchanged_subjects' field of the Struct. These will be displayed at
        the bottom of the HTML e-mail for the purposes of digest information.
        The 'unchanged_subjects' field, if present, should be a list of
        subject names, i.e.:
            [ subject_name1, subject_name2, subject_name3, ... ]
        """
        changed_subjects = []
        for subject_name in data.changed_subjects:
            subject = Subject.get_by_key_name(subject_name)
            subdomain, no_subdomain_name = subject_name.split(':')
            subject_type = cache.SUBJECT_TYPES[subdomain][subject.type]
            updates = order_and_format_updates(
                data.changed_subjects[subject_name][1], subject_type,
                self.locale, format_update)
            changed_subjects.append({
                'name': subject_name,
                'no_subdomain_name': no_subdomain_name,
                'title': format(subject.get_value('title')),
                'address': format(subject.get_value('address')),
                'contact_number': format(subject.get_value('phone')),
                'contact_email': format(subject.get_value('email')),
                'available_beds': format(subject.get_value('available_beds')),
                'total_beds': format(subject.get_value('total_beds')),
                'last_updated': format(get_last_updated_time(subject)),
                'changed_vals': updates
            })
        changed_subjects = sorted(changed_subjects, key=itemgetter('title'))

        unchanged_subjects = []
        if 'unchanged_subjects' in data:
            for subject in data.unchanged_subjects:
                subject_name = subject.key().name()
                no_subdomain_name = subject_name.split(':')[1]
                unchanged_subjects.append({
                    'name': subject_name,
                    'no_subdomain_name': no_subdomain_name,
                    'title': subject.get_value('title'),
                    'address': format(subject.get_value('address')),
                    'contact_number': format(subject.get_value('phone')),
                    'contact_email': format(subject.get_value('email')),
                    'available_beds': format(
                        subject.get_value('available_beds')),
                    'total_beds': format(subject.get_value('total_beds')),
                    'last_updated': format(get_last_updated_time(subject))
                })
            unchanged_subjects = sorted(unchanged_subjects,
                                        key=itemgetter('title'))

        template_values = {
            'nickname': data.nickname,
            'domain': data.domain,
            'subdomain': data.subdomain,
            'changed_subjects': changed_subjects,
            'unchanged_subjects': unchanged_subjects
        }

        path = os.path.join(os.path.dirname(__file__),
                            'templates/hospital_email.html')
        return template.render(path, template_values)


EMAIL_FORMATTERS = {
    'haiti': {
        'hospital': HospitalEmailFormatter
    },
    'pakistan': {
        'hospital': HospitalEmailFormatter
    }
}

class MailAlerts(utils.Handler):
    """Handler for /mail_alerts. Used to handle e-mail update sending.

    Attributes:
        action: the specific action to be taken by the class

    Methods:
        init(): handles initialization tasks for the class
        post(): responds to HTTP POST requests
        update_and_add_pending_alerts(): queues up future digest alerts and
            sends out instant updates; called when a subject is changed
        send_digests(): sends out a digest update for the specified frequency
    """

    def init(self):
        """Handles any useful initialization tasks for the class."""
        self.appspot_email = 'updates@resource-finder.appspotmail.com'
        self.action = self.request.get('action')

        # Calls made from taskqueue don't have a 'Host' attribute in the headers
        # dictionary. Domain must be parsed out from the full url.
        self.domain = self.request.url[
            :self.request.url.find(self.request.path)]

    def post(self):
        """Responds to HTTP POST requests. This function either (queues up
        future daily/weekly/monthly updates and sends instant updates) or
        (sends out daily/weekly/monthly digest updates).
        """
        self.init()

        if self.action == 'subject_changed':
            self.changed_request_data = utils.url_unpickle(
                self.request.get('changed_data'))
            self.unchanged_request_data = utils.url_unpickle(
                self.request.get('unchanged_data'))
            self.update_and_add_pending_alerts()
        else:
            try:
                for subdomain in cache.SUBDOMAINS.keys():
                    for freq in ['daily', 'weekly', 'monthly']:
                        self.send_digests(freq, subdomain)
            except DeadlineExceededError:
                # The cron job will automatically be run every 5 minutes. We
                # expect that in some situations, this will not finish in 30
                # seconds. It is designed to simply pick up where it left off
                # in the next queue of the file, so we pass off this exception
                # to avoid having the system automatically restart the request.
                # NOTE: this only applies to the digest system. If this script
                # is run because a facility is changed, we let the AppEngine
                # error management system kick in.
                logging.info('mail_alerts.py: deadline exceeded error raised')

    def update_and_add_pending_alerts(self):
        """Called when a subject is changed. It creates PendingAlerts for
        any subscription for the changed subject. Also sends out alerts to
        users who were subscribed to instant updates for this particular
        subject.
        """
        subject = Subject.get_by_key_name(self.params.subject_name)
        subdomain = self.params.subject_name.split(':')[0]

        subscriptions = Subscription.get_by_subject(self.params.subject_name)
        for subscription in subscriptions:
            if subscription.frequency != 'instant':
                # queue pending alerts for non-instant update subscriptions
                key_name = '%s:%s:%s' % (subscription.frequency,
                                         subscription.user_email,
                                         subscription.subject_name)
                pa = PendingAlert.get_or_insert(
                    key_name, type=subject.type,
                    user_email=subscription.user_email,
                    subject_name=subscription.subject_name,
                    frequency=subscription.frequency)
                if not pa.timestamp:
                    for update in self.changed_request_data:
                        setattr(pa, update['attribute'], update['old_value'])
                    for attribute in self.unchanged_request_data:
                        setattr(pa, attribute,
                                self.unchanged_request_data[attribute])
                    pa.timestamp = datetime.datetime.now()
                    db.put(pa)

            else:
                # send out alerts for those with instant update subscriptions
                account = Account.all().filter('email =',
                                               subscription.user_email).get()
                email_data = Struct(
                    nickname=account.nickname or account.email,
                    domain=self.domain,
                    subdomain=subdomain,
                    changed_subjects={self.params.subject_name: (
                        subject.get_value('title'),
                        deepcopy(self.changed_request_data))}
                )
                email_formatter = EMAIL_FORMATTERS[
                    subdomain][subject.type](account)
                body = email_formatter.format_body(email_data)
                email_subject = format_email_subject(subdomain,
                                                     subscription.frequency)
                send_email(account.locale, self.appspot_email,
                           account.email, email_subject,
                           body, account.email_format)

    def send_digests(self, frequency, subdomain):
        """Sends out a digest update for the specified frequency. Currently
        available choices for the supplied frequency are ['daily', 'weekly',
        'monthly']. Also removes pending alerts once an e-mail has been sent
        and updates the account's next alert times.
        """
        # Accounts with no daily/weekly/monthly subscriptions will be filtered
        # out in this call as their next alert dates will always be set
        # to an arbitrarily high constant date [see model.MAX_DATE].
        query = Account.all().filter(
            'next_%s_alert <' % frequency, datetime.datetime.now()).order(
                'next_%s_alert' % frequency)
        accounts = [account for account in query if account.email != None]
        for account in accounts:
            alerts_to_delete = []
            unchanged_subjects = []
            changed_subjects = {}
            for subscription in Subscription.all().filter('user_email =',
                account.email).filter('frequency =', frequency):
                subject = Subject.get_by_key_name(subscription.subject_name)
                pa = PendingAlert.get(frequency, account.email,
                                      subscription.subject_name)
                if pa:
                    values = fetch_updates(pa, subject)
                    changed_subjects[subject.key().name()] = (
                        subject.get_value('title'), values)
                    alerts_to_delete.append(pa)
                else:
                    unchanged_subjects.append(subject)

            if not changed_subjects and (account.email_format == 'plain' or
                not unchanged_subjects):
                continue

            email_data = Struct(
                nickname=account.nickname or account.email,
                domain=self.domain,
                subdomain=subdomain,
                changed_subjects=changed_subjects,
                unchanged_subjects=unchanged_subjects
            )
            email_formatter = EMAIL_FORMATTERS[
                subdomain][subject.type](account)
            body = email_formatter.format_body(email_data)
            email_subject = format_email_subject(subdomain, frequency)
            send_email(account.locale, self.appspot_email,
                       account.email, email_subject,
                       body, account.email_format)
            update_account_alert_time(account, frequency)
            db.delete(alerts_to_delete)
            db.put(account)


if __name__ == '__main__':
    utils.run([('/mail_alerts', MailAlerts)], debug=True)<|MERGE_RESOLUTION|>--- conflicted
+++ resolved
@@ -45,14 +45,9 @@
 import cache
 import model
 import utils
-<<<<<<< HEAD
-from feeds.xmlutils import Struct
+from feedlib.xml_utils import Struct
 from model import Account, PendingAlert, Subject, Subscription
 from utils import _, format, get_last_updated_time, order_and_format_updates
-=======
-from model import Account, PendingAlert, Subject, SubjectType, Subscription
-from utils import _, Handler, Struct
->>>>>>> 932021d2
 
 # Set up localization.
 ROOT = os.path.dirname(__file__)
