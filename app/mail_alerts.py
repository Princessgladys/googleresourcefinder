# Copyright 2009-2010 by Google Inc.
#
# Licensed under the Apache License, Version 2.0 (the "License");
# you may not use this file except in compliance with the License.
# You may obtain a copy of the License at
#
#     http://www.apache.org/licenses/LICENSE-2.0
#
# Unless required by applicable law or agreed to in writing, software
# distributed under the License is distributed on an "AS IS" BASIS,
# WITHOUT WARRANTIES OR CONDITIONS OF ANY KIND, either express or implied.
# See the License for the specific language governing permissions and
# limitations under the License.

"""Sends subject updates to users per their subscriptions.

Accesses the Account data structure to retrieve subject updates for each user,
then sends out information to each user per their subscription settings.

get_timedelta(account, subject): returns a text frequency as a timedelta
fetch_updates(): returns a dictionary of updated values for the given subject
format_plain_body(values): forms the e-mail body for an update e-mail in text
send_email(): sends an e-mail with the supplied information
update_account_alert_time(): updates an account's next_%freq%_alert time
MailAlerts(utils.Handler): handler class to send e-mail updates
"""

__author__ = 'pfritzsche@google.com (Phil Fritzsche)'

import datetime
import logging
import os
import pickle

from google.appengine.api import mail
from google.appengine.ext import db
from google.appengine.ext.webapp import template

import bubble
import cache
import utils
<<<<<<< HEAD
from export import format, get_last_updated_time
=======
>>>>>>> d18f53f7
from feeds.xmlutils import Struct
from model import Account, PendingAlert, Subject, SubjectType, Subscription
from utils import _, Handler, simplejson

# Set up localization.
ROOT = os.path.dirname(__file__)
from django.conf import settings
try:
    settings.configure()
except:
    pass
settings.LANGUAGE_CODE = 'en'
settings.USE_I18N = True
settings.LOCALE_PATHS = (os.path.join(ROOT, 'locale'),)
import django.utils.translation

FREQUENCY_TO_TIMEDELTA = {
    'immediate': datetime.timedelta(0),
    'daily': datetime.timedelta(1),
    'weekly': datetime.timedelta(7)
}

def get_timedelta(frequency, now=None):
    """Given a text frequency, converts it to a timedelta."""
    if frequency in FREQUENCY_TO_TIMEDELTA:
        return FREQUENCY_TO_TIMEDELTA[frequency]
    elif frequency == 'monthly':
        if not now:
            now = datetime.datetime.now()
        next_month = datetime.datetime(now.year + (now.month / 12),
                                       (now.month % 12) + 1, 1, now.hour,
                                       now.minute, now.second, now.microsecond)
        return next_month - now
    return None


def fetch_updates(alert, subject):
    """For a given alert and subject, finds any updated values.

    Returns:
        A list of dictionary mappings of attributes and their updated
        values, including the attribute, the old/new values, and the
        most recent author to update the value. Example:
<<<<<<< HEAD

=======
        
>>>>>>> d18f53f7
            [(attribute, {'old_value': value_foo,
                          'new_value': value_bar,
                          'author': author_foo})]
    """
    if not (alert and subject):
        return []
    updated_attrs = []
<<<<<<< HEAD

=======
    
>>>>>>> d18f53f7
    old_values = alert.dynamic_properties()
    for attribute in old_values:
        value = subject.get_value(attribute)
        author = subject.get_author_nickname(attribute)
        alert_val = getattr(alert, attribute)
        if value != alert_val:
            updated_attrs.append((attribute, {'old_value': alert_val,
                                              'new_value': value,
                                              'author': author}))
<<<<<<< HEAD

=======
    
>>>>>>> d18f53f7
    return updated_attrs


def format_plain_body(data):
    """Forms the plain text body for an e-mail. Expects the data to be input
    in the following format:

        Struct(
            date=datetime
            changed_subjects={subject_key: (subject_title, (attribute,
                {'old_value': value_foo,
                 'new_value': value_bar,
                 'author': author_foo}))})
    """
    body = u''
    for subject_name in data.changed_subjects:
        (subject_title, updates) = data.changed_subjects[subject_name]
        body += subject_title.upper() + '\n'
        for attribute, info in updates:
            body += '-> %s: %s [%s: %s; %s: %s]\n' % (
                #i18n: changed attribute name
                attribute,
                utils.to_unicode(utils.value_or_dash(info['new_value'])),
                #i18n: old value for the attribute
                utils.to_unicode(_('Previous value')),
                utils.to_unicode(utils.value_or_dash(info['old_value'])),
                #i18n: who the attribute was updated by
                utils.to_unicode(_('Updated by')),
                utils.to_unicode(info['author']))
        body += '\n'
    return body


def format_html_body(data):
    """Forms the HTML body for an e-mail. Expects the data to be input in
    the same format as in format_plain_body(), with the optional addition of
    an 'unchanged_subjects' field of the Struct. These will be displayed at
    the bottom of the HTML e-mail for the purposes of digest information.
    The 'unchanged_subjects' field, if present, should be a list of
    subject names, i.e.:
        [ subject_name1, subject_name2, subject_name3, ... ]
    """
    changed_subjects = []
    for subject_name in data.changed_subjects:
        subject = Subject.get_by_key_name(subject_name)
        updates = data.changed_subjects[subject_name][1]
        for attribute, info in updates:
            info['new_value'] = utils.value_or_dash(info['new_value'])
            info['old_value'] = utils.value_or_dash(info['old_value'])
        changed_subjects.append({
            'name': subject_name,
            'title': subject.get_value('title'),
            'address': subject.get_value('address'),
            'contact_number': subject.get_value('phone'),
            'contact_email': subject.get_value('email'),
            'available_beds': subject.get_value('available_beds'),
            'total_beds': subject.get_value('total_beds'),
            'last_updated': format(get_last_updated_time(subject)),
            'changed_vals': updates
        })

    unchanged_subjects = []
    if 'unchanged_subjects' in data:
        for subject in data.unchanged_subjects:
            unchanged_subjects.append({
                'name': subject.key().name(),
                'title': subject.get_value('title'),
                'address': subject.get_value('address'),
                'contact_number': subject.get_value('phone'),
                'contact_email': subject.get_value('email'),
                'available_beds': subject.get_value('available_beds'),
                'total_beds': subject.get_value('total_beds'),
                'last_updated': format(get_last_updated_time(subject))
            })

    template_values = {
        'date': data.time,
        'nickname': data.nickname,
        'subdomain': data.subdomain,
        'changed_subjects': changed_subjects,
        'unchanged_subjects': unchanged_subjects
    }

    path = os.path.join(os.path.dirname(__file__),
                        'templates/hospital_email.html')
    return template.render(path, template_values)


def send_email(locale, sender, to, subject, body, format):
    """Sends a single e-mail update.

    Args:
        locale: the locale whose language to use for the email
        sender: the e-mail address of the person sending the e-mail
        to: the user to send the update to
        subject: the subject line of the e-mail
        body: the text/html to use as the body of the e-mail
        format: the form [text or html] the body is in
    """
    django.utils.translation.activate(locale)

    message = mail.EmailMessage()
    message.sender = sender
    message.to = to
    message.subject = subject
    if format == 'plain':
        message.body = body
    elif format == 'html':
        message.html = body

    message.send()


def update_account_alert_time(account, frequency, now=None, initial=False):
    """Updates a particular account to send an alert at the appropriate
    later date, depending on the given frequency.

    Args:
        account: the account whose time is to be updated
        frequency: used to determine how much to update by
        initial: (optional) tells the function to check if this is the first
            time setting the account's update times"""
    if not now:
        now = datetime.datetime.now()
        new_time = now + get_timedelta(frequency)
    else:
        new_time = now + get_timedelta(frequency, now)
<<<<<<< HEAD

=======
    
>>>>>>> d18f53f7
    if initial:
        if frequency == 'daily' and not account.next_daily_alert:
            account.next_daily_alert = new_time
        elif frequency == 'weekly' and not account.next_weekly_alert:
            account.next_weekly_alert = new_time
        elif frequency == 'monthly' and not account.next_monthly_alert:
            account.next_monthly_alert = new_time
    else:
        if frequency == 'daily':
            account.next_daily_alert = new_time
        elif frequency == 'weekly':
            account.next_weekly_alert = new_time
        elif frequency == 'monthly':
            account.next_monthly_alert = new_time

FORMAT_EMAIL = {
    'html': format_html_body,
    'plain': format_plain_body
}

class MailAlerts(Handler):
    """Handler for /mail_alerts. Used to handle e-mail update sending.

    Attributes:
        action: the specific action to be taken by the class

    Methods:
        init(): handles initialization tasks for the class
        post(): responds to HTTP POST requests
        update_and_add_pending_alerts(): queues up future digest alerts and
            sends out immediate updates; called when a subject is changed
        send_digests(): sends out a digest update for the specified frequency
    """

    def init(self):
        """Handles any useful initialization tasks for the class."""
        self.action = self.request.get('action')

    def post(self):
        """Responds to HTTP POST requests. This function either (queues up
        future daily/weekly/monthly updates and sends immediate updates) or
        (sends out daily/weekly/monthly digest updates).
        """
        self.init()

        if self.action == 'subject_changed':
            # Values encoded to latin-1 before unpickling due to pickle
            # needing 8-bit input, matching its original output.
            self.changed_request_data = pickle.loads(simplejson.loads(
                self.request.get('changed_data')).encode('latin-1'))
            self.unchanged_request_data = pickle.loads(simplejson.loads(
                self.request.get('unchanged_data')).encode('latin-1'))
            self.update_and_add_pending_alerts()
        else:
            for freq in ['daily', 'weekly', 'monthly']:
                self.send_digests(freq)

    def update_and_add_pending_alerts(self):
        """Called when a subject is changed. It creates PendingAlerts for
        any subscription for the changed subject. Also sends out alerts to
        users who were subscribed to immediate updates for this particular
        subject.
        """
        subject = Subject.get_by_key_name(self.params.subject_name)
        subject_type = SubjectType.get(self.subdomain, subject.type)
<<<<<<< HEAD

=======
        
        email_data = Struct()
        email_data.time = utils.to_local_isotime(datetime.datetime.now(),
                                                 clear_ms=True)
        email_data.changed_subjects = {self.params.subject_name: (
            subject.get_value('title'), self.changed_request_data.items())}
        text_body = format_plain_body(email_data)
        
>>>>>>> d18f53f7
        subscriptions = Subscription.get_by_subject(self.params.subject_name)
        for subscription in subscriptions:
            if subscription.frequency != 'immediate':
                # queue pending alerts for non-immediate update subscriptions
                key_name = '%s:%s:%s' % (subscription.frequency,
                                         subscription.user_email,
                                         subscription.subject_name)
                pa = PendingAlert.get_or_insert(
                    key_name, type=subject.type,
                    user_email=subscription.user_email,
                    subject_name=subscription.subject_name,
                    frequency=subscription.frequency)
                if not pa.timestamp:
                    for attribute, info in self.changed_request_data.items():
<<<<<<< HEAD
                        if info['old_value'] == '\xe2\x80\x93':
                            setattr(pa, attribute, None)
                        else:
                            setattr(pa, attribute, info['old_value'])
=======
                        setattr(pa, attribute, info['old_value'])
>>>>>>> d18f53f7
                    for attribute in self.unchanged_request_data:
                        setattr(pa, attribute,
                                self.unchanged_request_data[attribute])
                    pa.timestamp = datetime.datetime.now()
                    db.put(pa)

            else:
                # send out alerts for those with immediate update subscriptions
                account = Account.all().filter('email =',
                                               subscription.user_email).get()
                email_data = Struct()
                email_data.time = utils.to_local_isotime(datetime.datetime.now(),
                                                         clear_ms=True)
                email_data.nickname = account.nickname or account.email
                email_data.subdomain = self.subdomain
                email_data.changed_subjects = {self.params.subject_name: (
                    subject.get_value('title'), self.changed_request_data.items())}
                body = FORMAT_EMAIL[account.email_format](email_data)
                send_email(account.locale,
                           'updates@resource-finder.appspotmail.com',
                           account.email,
                           # i18n: subject of e-mail -> Resource Finder Updates
                           utils.to_unicode(_('Resource Finder Updates')),
<<<<<<< HEAD
                           body, account.email_format)

=======
                           text_body)
    
>>>>>>> d18f53f7
    def send_digests(self, frequency):
        """Sends out a digest update for the specified frequency. Currently
        available choices for the supplied frequency are ['daily', 'weekly',
        'monthly']. Also removes pending alerts once an e-mail has been sent
        and updates the account's next alert times.
        """
        accounts = Account.all().filter('next_%s_alert <' % frequency,
                                        datetime.datetime.now())
        for account in accounts:
            pending_alerts = PendingAlert.get_by_frequency(frequency,
                                                           account.email)
            alerts_to_delete = []
            unchanged_subjects = []
            changed_subjects = {}
            for subscription in Subscription.all().filter('user_email =',
                                                          account.email):
                subject = Subject.get_by_key_name(subscription.subject_name)
                pa = PendingAlert.get(frequency, account.email,
                                      subscription.subject_name)
                if pa:
                    values = fetch_updates(pa, subject)
                    changed_subjects[subject.key().name()] = (
                        subject.get_value('title'), values)
                    alerts_to_delete.append(pa)
                else:
                    if len(unchanged_subjects) >= 3:
                        continue
                    unchanged_subjects.append(subject)

            if not changed_subjects and (account.email_format == 'plain' or
                not unchanged_subjects):
                continue
<<<<<<< HEAD

            email_data = Struct()
            email_data.time = utils.to_local_isotime(datetime.datetime.now(),
                                                     clear_ms=True)
            email_data.nickname = account.nickname or account.email
            email_data.subdomain = self.subdomain
            email_data.changed_subjects = changed_subjects
            email_data.unchanged_subjects = unchanged_subjects
            body = FORMAT_EMAIL[account.email_format](email_data)
=======
            
            email_data = Struct()
            email_data.time = utils.to_local_isotime(datetime.datetime.now(),
                                                     clear_ms=True)
            email_data.changed_subjects = subjects
            text_body = format_plain_body(email_data)
>>>>>>> d18f53f7
            send_email(account.locale,
                       'updates@resource-finder.appspotmail.com',
                       account.email,
                       # i18n: subject of e-mail -> Resource Finder Updates
                       utils.to_unicode( _('Resource Finder Updates')),
<<<<<<< HEAD
                       body, account.email_format)
=======
                       text_body)
>>>>>>> d18f53f7
            update_account_alert_time(account, frequency)
            db.delete(alerts_to_delete)
            db.put(account)


if __name__ == '__main__':
    utils.run([('/mail_alerts', MailAlerts)], debug=True)<|MERGE_RESOLUTION|>--- conflicted
+++ resolved
@@ -39,12 +39,10 @@
 import bubble
 import cache
 import utils
-<<<<<<< HEAD
 from export import format, get_last_updated_time
-=======
->>>>>>> d18f53f7
 from feeds.xmlutils import Struct
-from model import Account, PendingAlert, Subject, SubjectType, Subscription
+from model import Account, PendingAlert, Subdomain, Subject, SubjectType
+from model import Subscription
 from utils import _, Handler, simplejson
 
 # Set up localization.
@@ -86,11 +84,7 @@
         A list of dictionary mappings of attributes and their updated
         values, including the attribute, the old/new values, and the
         most recent author to update the value. Example:
-<<<<<<< HEAD
-
-=======
-        
->>>>>>> d18f53f7
+
             [(attribute, {'old_value': value_foo,
                           'new_value': value_bar,
                           'author': author_foo})]
@@ -98,11 +92,7 @@
     if not (alert and subject):
         return []
     updated_attrs = []
-<<<<<<< HEAD
-
-=======
-    
->>>>>>> d18f53f7
+
     old_values = alert.dynamic_properties()
     for attribute in old_values:
         value = subject.get_value(attribute)
@@ -112,11 +102,7 @@
             updated_attrs.append((attribute, {'old_value': alert_val,
                                               'new_value': value,
                                               'author': author}))
-<<<<<<< HEAD
-
-=======
-    
->>>>>>> d18f53f7
+
     return updated_attrs
 
 
@@ -162,12 +148,14 @@
     changed_subjects = []
     for subject_name in data.changed_subjects:
         subject = Subject.get_by_key_name(subject_name)
+        no_subdomain_name = subject_name.split(':')[1]
         updates = data.changed_subjects[subject_name][1]
         for attribute, info in updates:
             info['new_value'] = utils.value_or_dash(info['new_value'])
             info['old_value'] = utils.value_or_dash(info['old_value'])
         changed_subjects.append({
             'name': subject_name,
+            'no_subdomain_name': no_subdomain_name,
             'title': subject.get_value('title'),
             'address': subject.get_value('address'),
             'contact_number': subject.get_value('phone'),
@@ -181,8 +169,11 @@
     unchanged_subjects = []
     if 'unchanged_subjects' in data:
         for subject in data.unchanged_subjects:
+            subject_name = subject.key().name()
+            no_subdomain_name = subject_name.split(':')[1]
             unchanged_subjects.append({
-                'name': subject.key().name(),
+                'name': subject_name,
+                'no_subdomain_name': no_subdomain_name,
                 'title': subject.get_value('title'),
                 'address': subject.get_value('address'),
                 'contact_number': subject.get_value('phone'),
@@ -244,11 +235,7 @@
         new_time = now + get_timedelta(frequency)
     else:
         new_time = now + get_timedelta(frequency, now)
-<<<<<<< HEAD
-
-=======
-    
->>>>>>> d18f53f7
+
     if initial:
         if frequency == 'daily' and not account.next_daily_alert:
             account.next_daily_alert = new_time
@@ -303,8 +290,9 @@
                 self.request.get('unchanged_data')).encode('latin-1'))
             self.update_and_add_pending_alerts()
         else:
-            for freq in ['daily', 'weekly', 'monthly']:
-                self.send_digests(freq)
+            for subdomain in Subdomain.all():
+              for freq in ['daily', 'weekly', 'monthly']:
+                  self.send_digests(freq, subdomain.key().name())
 
     def update_and_add_pending_alerts(self):
         """Called when a subject is changed. It creates PendingAlerts for
@@ -313,19 +301,8 @@
         subject.
         """
         subject = Subject.get_by_key_name(self.params.subject_name)
-        subject_type = SubjectType.get(self.subdomain, subject.type)
-<<<<<<< HEAD
-
-=======
-        
-        email_data = Struct()
-        email_data.time = utils.to_local_isotime(datetime.datetime.now(),
-                                                 clear_ms=True)
-        email_data.changed_subjects = {self.params.subject_name: (
-            subject.get_value('title'), self.changed_request_data.items())}
-        text_body = format_plain_body(email_data)
-        
->>>>>>> d18f53f7
+        subdomain = self.params.subject_name.split(':')[0]
+
         subscriptions = Subscription.get_by_subject(self.params.subject_name)
         for subscription in subscriptions:
             if subscription.frequency != 'immediate':
@@ -340,14 +317,10 @@
                     frequency=subscription.frequency)
                 if not pa.timestamp:
                     for attribute, info in self.changed_request_data.items():
-<<<<<<< HEAD
                         if info['old_value'] == '\xe2\x80\x93':
                             setattr(pa, attribute, None)
                         else:
                             setattr(pa, attribute, info['old_value'])
-=======
-                        setattr(pa, attribute, info['old_value'])
->>>>>>> d18f53f7
                     for attribute in self.unchanged_request_data:
                         setattr(pa, attribute,
                                 self.unchanged_request_data[attribute])
@@ -362,23 +335,21 @@
                 email_data.time = utils.to_local_isotime(datetime.datetime.now(),
                                                          clear_ms=True)
                 email_data.nickname = account.nickname or account.email
-                email_data.subdomain = self.subdomain
+                email_data.subdomain = subdomain
                 email_data.changed_subjects = {self.params.subject_name: (
                     subject.get_value('title'), self.changed_request_data.items())}
                 body = FORMAT_EMAIL[account.email_format](email_data)
+                # i18n: subject of e-mail -> Resource Finder Updates
+                email_subject = '%s %s %s' % (
+                    subdomain.title(),
+                    utils.to_unicode(_('Resource Finder Updates')),
+                    email_data.time)
                 send_email(account.locale,
                            'updates@resource-finder.appspotmail.com',
-                           account.email,
-                           # i18n: subject of e-mail -> Resource Finder Updates
-                           utils.to_unicode(_('Resource Finder Updates')),
-<<<<<<< HEAD
+                           account.email, email_subject,
                            body, account.email_format)
 
-=======
-                           text_body)
-    
->>>>>>> d18f53f7
-    def send_digests(self, frequency):
+    def send_digests(self, frequency, subdomain):
         """Sends out a digest update for the specified frequency. Currently
         available choices for the supplied frequency are ['daily', 'weekly',
         'monthly']. Also removes pending alerts once an e-mail has been sent
@@ -410,34 +381,24 @@
             if not changed_subjects and (account.email_format == 'plain' or
                 not unchanged_subjects):
                 continue
-<<<<<<< HEAD
 
             email_data = Struct()
             email_data.time = utils.to_local_isotime(datetime.datetime.now(),
                                                      clear_ms=True)
             email_data.nickname = account.nickname or account.email
-            email_data.subdomain = self.subdomain
+            email_data.subdomain = subdomain
             email_data.changed_subjects = changed_subjects
             email_data.unchanged_subjects = unchanged_subjects
             body = FORMAT_EMAIL[account.email_format](email_data)
-=======
-            
-            email_data = Struct()
-            email_data.time = utils.to_local_isotime(datetime.datetime.now(),
-                                                     clear_ms=True)
-            email_data.changed_subjects = subjects
-            text_body = format_plain_body(email_data)
->>>>>>> d18f53f7
+            # i18n: subject of e-mail -> Resource Finder Updates
+            email_subject = '%s %s %s' % (
+                subdomain.title(),
+                utils.to_unicode(_('Resource Finder Updates')),
+                email_data.time)
             send_email(account.locale,
                        'updates@resource-finder.appspotmail.com',
-                       account.email,
-                       # i18n: subject of e-mail -> Resource Finder Updates
-                       utils.to_unicode( _('Resource Finder Updates')),
-<<<<<<< HEAD
+                       account.email, email_subject,
                        body, account.email_format)
-=======
-                       text_body)
->>>>>>> d18f53f7
             update_account_alert_time(account, frequency)
             db.delete(alerts_to_delete)
             db.put(account)
