# Copyright 2009-2010 by Google Inc.
#
# Licensed under the Apache License, Version 2.0 (the "License");
# you may not use this file except in compliance with the License.
# You may obtain a copy of the License at
#
#     http://www.apache.org/licenses/LICENSE-2.0
#
# Unless required by applicable law or agreed to in writing, software
# distributed under the License is distributed on an "AS IS" BASIS,
# WITHOUT WARRANTIES OR CONDITIONS OF ANY KIND, either express or implied.
# See the License for the specific language governing permissions and
# limitations under the License.

"""Sends subject updates to users per their subscriptions.

Accesses the Account data structure to retrieve subject updates for each user,
then sends out information to each user per their subscription settings.

format_email_subject(subdomain, frequency): generates an e-mail subject line
get_timedelta(account, subject): returns a text frequency as a timedelta
fetch_updates(): returns a dictionary of updated values for the given subject
format_update(update, locale): translates and formats a particular update
send_email(): sends an e-mail with the supplied information
update_account_alert_time(): updates an account's next_%freq%_alert time
EmailFormatter: base class to create formatted text for e-mail updates
HospitalEmailFormatter(EmailFormatter): extension for formatting specific to
    hospital e-mail updates
MailAlerts(utils.Handler): handler class to send e-mail updates
"""

__author__ = 'pfritzsche@google.com (Phil Fritzsche)'

import datetime
import logging
import os
from copy import deepcopy
from operator import itemgetter

from google.appengine.api import mail
from google.appengine.ext import db
from google.appengine.ext.webapp import template
from google.appengine.runtime import DeadlineExceededError

import cache
import model
import utils
from feeds.xmlutils import Struct
<<<<<<< HEAD
from model import Account, PendingAlert, Subject, Subscription
from utils import _, format, get_last_updated_time, Handler
=======
from model import Account, PendingAlert, Subdomain, Subject
from model import Subscription
from utils import _, format, get_last_updated_time, order_and_format_updates
>>>>>>> 4ca502de

# Set up localization.
ROOT = os.path.dirname(__file__)
from django.conf import settings
try:
    settings.configure()
except:
    pass
settings.LANGUAGE_CODE = 'en'
settings.USE_I18N = True
settings.LOCALE_PATHS = (os.path.join(ROOT, 'locale'),)
import django.utils.translation

FREQUENCY_TO_TIMEDELTA = {
    'instant': datetime.timedelta(0),
    'daily': datetime.timedelta(1),
    'weekly': datetime.timedelta(7)
}

def format_email_subject(subdomain, frequency):
    """Given a subdomain and frequency, formats an appropriate subject line for
    an update e-mail."""
    frequency = _(str(frequency.title()))
    subject = '%s %s: %s' % (
        subdomain.title(),
        #i18n: subject of e-mail -> Resource Finder Update
        utils.to_unicode(_('Resource Finder %s Update' % frequency)),
        utils.to_local_isotime_day(datetime.datetime.now()))
    return subject


def get_timedelta(frequency, now=None):
    """Given a text frequency, converts it to a timedelta."""
    if frequency in FREQUENCY_TO_TIMEDELTA:
        return FREQUENCY_TO_TIMEDELTA[frequency]
    elif frequency == 'monthly':
        if not now:
            now = datetime.datetime.now()
        next_month = datetime.datetime(now.year + (now.month / 12),
                                       (now.month % 12) + 1, 1, now.hour,
                                       now.minute, now.second, now.microsecond)
        return next_month - now
    return None


def fetch_updates(alert, subject):
    """For a given alert and subject, finds any updated values.

    Returns:
        A list of dictionary mappings of attributes and their updated
        values, including the attribute, the old/new values, and the
        most recent author to update the value. Example:

            [(attribute, {'old_value': value_foo,
                          'new_value': value_bar,
                          'author': author_foo})]
    """
    if not (alert and subject):
        return []
    updated_attrs = []

    old_values = alert.dynamic_properties()
    for attribute in old_values:
        value = subject.get_value(attribute)
        author = subject.get_author_nickname(attribute)
        alert_val = getattr(alert, attribute)
        if value != alert_val:
            updated_attrs.append({'attribute': attribute,
                                  'old_value': alert_val,
                                  'new_value': value,
                                  'author': author})
    return updated_attrs


def format_update(update, locale):
    """Insures that the attribute and old/new values of an update are translated
    and properly formatted."""
    update['attribute'] = utils.get_message('attribute_name',
                                            update['attribute'],
                                            locale)
    update['new_value'] = format(update['new_value'], True)
    update['old_value'] = format(update['old_value'], True)
    return update


def send_email(locale, sender, to, subject, body, format):
    """Sends a single e-mail update.

    Args:
        locale: the locale whose language to use for the email
        sender: the e-mail address of the person sending the e-mail
        to: the user to send the update to
        subject: the subject line of the e-mail
        body: the text/html to use as the body of the e-mail
        format: the form [text or html] the body is in
    """
    django.utils.translation.activate(locale)

    message = mail.EmailMessage()
    message.sender = sender
    message.to = to
    message.subject = subject
    if format == 'html':
        message.html = body
    else:
        message.body = body

    message.send()


def update_account_alert_time(account, frequency, now=None, initial=False):
    """Updates a particular account to send an alert at the appropriate
    later date, depending on the given frequency.

    Args:
        account: the account whose time is to be updated
        frequency: used to determine how much to update by
        initial: (optional) tells the function to check if this is the first
            time setting the account's update times"""
    if not now:
        now = datetime.datetime.now()
        new_time = now + get_timedelta(frequency)
    else:
        new_time = now + get_timedelta(frequency, now)

    if (not getattr(account, 'next_%s_alert' % frequency) != model.MAX_DATE or
        not initial):
        setattr(account, 'next_%s_alert' % frequency, new_time)


class EmailFormatter:
    """Base class to format update e-mails.

    Attributes:
        email_format: the preferred e-mail format for this account
        locale: the account's locale

    Methods:
        __init__: constructor; requires the user's account
        format_body: formats the body of an e-mail according to the account's
            local and e-mail format preferences
        format_plain_body: formats a generic plain text e-mail update
        format_html_body: placeholder; override in subclass for HTML formatting
    """

    def __init__(self, account):
        self.email_format = account.email_format
        self.locale = account.locale

    def format_body(self, data):
        if self.email_format == 'html':
            return self.format_html_body(data)
        else:
            return self.format_plain_body(data)

    def format_plain_body(self, data):
        """Forms the plain text body for an e-mail. Expects the data to be input
        in the following format:

            Struct(
                date=datetime
                changed_subjects={subject_key: (subject_title, (attribute,
                    {'old_value': value_foo,
                     'new_value': value_bar,
                     'author': author_foo}))})
        """
        body = u''
        for subject_name in data.changed_subjects:
            (subject_title, updates) = data.changed_subjects[subject_name]
            subject = Subject.get_by_key_name(subject_name)
            subdomain = subject.get_subdomain()
            subject_type = cache.SUBJECT_TYPES[subdomain][subject.type]
            updates = order_and_format_updates(updates, subject_type,
                                               self.locale, format_update)
            body += 'UPDATE %s (%s)\n\n' % (subject_title, subject.get_name())
            for update in updates:
              body += '%s: %s\n-- %s: %s. %s: %s\n' % (
                    update['attribute'],
                    utils.to_unicode(format(update['new_value'], True)),
                    #i18n: old value for the attribute
                    utils.to_unicode(_('Previous value')),
                    utils.to_unicode(format(update['old_value'], True)),
                    #i18n: who the attribute was updated by
                    utils.to_unicode(_('Updated by')),
                    utils.to_unicode(update['author']))
            body += '\n'
        return body

    def format_html_body(self, data):
        """Placeholder function. Requires override by subclass [example in
        HospitalEmailFormatter].

        Returns NotImplementedErrors if not overridden."""
        raise NotImplementedError


class HospitalEmailFormatter(EmailFormatter):
    """Class to format update e-mails for hospital subject types.
    
    Methods:
        format_html_body: formats an HTML e-mail update
    """

    def format_html_body(self, data):
        """Forms the HTML body for an e-mail. Expects the data to be input in
        the same format as in format_plain_body(), with the optional addition of
        an 'unchanged_subjects' field of the Struct. These will be displayed at
        the bottom of the HTML e-mail for the purposes of digest information.
        The 'unchanged_subjects' field, if present, should be a list of
        subject names, i.e.:
            [ subject_name1, subject_name2, subject_name3, ... ]
        """
        changed_subjects = []
        for subject_name in data.changed_subjects:
            subject = Subject.get_by_key_name(subject_name)
            subdomain, no_subdomain_name = subject_name.split(':')
            subject_type = cache.SUBJECT_TYPES[subdomain][subject.type]
            updates = order_and_format_updates(
                data.changed_subjects[subject_name][1], subject_type,
                self.locale, format_update)
            changed_subjects.append({
                'name': subject_name,
                'no_subdomain_name': no_subdomain_name,
                'title': format(subject.get_value('title')),
                'address': format(subject.get_value('address')),
                'contact_number': format(subject.get_value('phone')),
                'contact_email': format(subject.get_value('email')),
                'available_beds': format(subject.get_value('available_beds')),
                'total_beds': format(subject.get_value('total_beds')),
                'last_updated': format(get_last_updated_time(subject)),
                'changed_vals': updates
            })
        changed_subjects = sorted(changed_subjects, key=itemgetter('title'))

        unchanged_subjects = []
        if 'unchanged_subjects' in data:
            for subject in data.unchanged_subjects:
                subject_name = subject.key().name()
                no_subdomain_name = subject_name.split(':')[1]
                unchanged_subjects.append({
                    'name': subject_name,
                    'no_subdomain_name': no_subdomain_name,
                    'title': subject.get_value('title'),
                    'address': format(subject.get_value('address')),
                    'contact_number': format(subject.get_value('phone')),
                    'contact_email': format(subject.get_value('email')),
                    'available_beds': format(
                        subject.get_value('available_beds')),
                    'total_beds': format(subject.get_value('total_beds')),
                    'last_updated': format(get_last_updated_time(subject))
                })
            unchanged_subjects = sorted(unchanged_subjects,
                                        key=itemgetter('title'))

        template_values = {
            'nickname': data.nickname,
            'domain': data.domain,
            'subdomain': data.subdomain,
            'changed_subjects': changed_subjects,
            'unchanged_subjects': unchanged_subjects
        }

        path = os.path.join(os.path.dirname(__file__),
                            'templates/hospital_email.html')
        return template.render(path, template_values)


EMAIL_FORMATTERS = {
    'haiti': {
        'hospital': HospitalEmailFormatter
    },
    'pakistan': {
        'hospital': HospitalEmailFormatter
    }
}

class MailAlerts(utils.Handler):
    """Handler for /mail_alerts. Used to handle e-mail update sending.

    Attributes:
        action: the specific action to be taken by the class

    Methods:
        init(): handles initialization tasks for the class
        post(): responds to HTTP POST requests
        update_and_add_pending_alerts(): queues up future digest alerts and
            sends out instant updates; called when a subject is changed
        send_digests(): sends out a digest update for the specified frequency
    """

    def init(self):
        """Handles any useful initialization tasks for the class."""
        self.appspot_email = 'updates@resource-finder.appspotmail.com'
        self.action = self.request.get('action')

        # Calls made from taskqueue don't have a 'Host' attribute in the headers
        # dictionary. Domain must be parsed out from the full url.
        self.domain = self.request.url[
            :self.request.url.find(self.request.path)]

    def post(self):
        """Responds to HTTP POST requests. This function either (queues up
        future daily/weekly/monthly updates and sends instant updates) or
        (sends out daily/weekly/monthly digest updates).
        """
        self.init()

        if self.action == 'subject_changed':
            self.changed_request_data = utils.url_unpickle(
                self.request.get('changed_data'))
            self.unchanged_request_data = utils.url_unpickle(
                self.request.get('unchanged_data'))
            self.update_and_add_pending_alerts()
        else:
            try:
                for subdomain in cache.SUBDOMAINS.keys():
                    for freq in ['daily', 'weekly', 'monthly']:
                        self.send_digests(freq, subdomain)
            except DeadlineExceededError:
                # The cron job will automatically be run every 5 minutes. We
                # expect that in some situations, this will not finish in 30
                # seconds. It is designed to simply pick up where it left off
                # in the next queue of the file, so we pass off this exception
                # to avoid having the system automatically restart the request.
                # NOTE: this only applies to the digest system. If this script
                # is run because a facility is changed, we let the AppEngine
                # error management system kick in.
                logging.info('mail_alerts.py: deadline exceeded error raised')

    def update_and_add_pending_alerts(self):
        """Called when a subject is changed. It creates PendingAlerts for
        any subscription for the changed subject. Also sends out alerts to
        users who were subscribed to instant updates for this particular
        subject.
        """
        subject = Subject.get_by_key_name(self.params.subject_name)
        subdomain = self.params.subject_name.split(':')[0]

        subscriptions = Subscription.get_by_subject(self.params.subject_name)
        for subscription in subscriptions:
            if subscription.frequency != 'instant':
                # queue pending alerts for non-instant update subscriptions
                key_name = '%s:%s:%s' % (subscription.frequency,
                                         subscription.user_email,
                                         subscription.subject_name)
                pa = PendingAlert.get_or_insert(
                    key_name, type=subject.type,
                    user_email=subscription.user_email,
                    subject_name=subscription.subject_name,
                    frequency=subscription.frequency)
                if not pa.timestamp:
                    for update in self.changed_request_data:
                        setattr(pa, update['attribute'], update['old_value'])
                    for attribute in self.unchanged_request_data:
                        setattr(pa, attribute,
                                self.unchanged_request_data[attribute])
                    pa.timestamp = datetime.datetime.now()
                    db.put(pa)

            else:
                # send out alerts for those with instant update subscriptions
                account = Account.all().filter('email =',
                                               subscription.user_email).get()
                email_data = Struct(
                    nickname=account.nickname or account.email,
                    domain=self.domain,
                    subdomain=subdomain,
                    changed_subjects={self.params.subject_name: (
                        subject.get_value('title'),
                        deepcopy(self.changed_request_data))}
                )
                email_formatter = EMAIL_FORMATTERS[
                    subdomain][subject.type](account)
                body = email_formatter.format_body(email_data)
                email_subject = format_email_subject(subdomain,
                                                     subscription.frequency)
                send_email(account.locale, self.appspot_email,
                           account.email, email_subject,
                           body, account.email_format)

    def send_digests(self, frequency, subdomain):
        """Sends out a digest update for the specified frequency. Currently
        available choices for the supplied frequency are ['daily', 'weekly',
        'monthly']. Also removes pending alerts once an e-mail has been sent
        and updates the account's next alert times.
        """
        # Accounts with no daily/weekly/monthly subscriptions will be filtered
        # out in this call as their next alert dates will always be set
        # to an arbitrarily high constant date [see model.MAX_DATE].
        query = Account.all().filter(
            'next_%s_alert <' % frequency, datetime.datetime.now()).order(
                'next_%s_alert' % frequency)
        accounts = [account for account in query if account.email != None]
        for account in accounts:
            alerts_to_delete = []
            unchanged_subjects = []
            changed_subjects = {}
            for subscription in Subscription.all().filter('user_email =',
                account.email).filter('frequency =', frequency):
                subject = Subject.get_by_key_name(subscription.subject_name)
                pa = PendingAlert.get(frequency, account.email,
                                      subscription.subject_name)
                if pa:
                    values = fetch_updates(pa, subject)
                    changed_subjects[subject.key().name()] = (
                        subject.get_value('title'), values)
                    alerts_to_delete.append(pa)
                else:
                    unchanged_subjects.append(subject)

            if not changed_subjects and (account.email_format == 'plain' or
                not unchanged_subjects):
                continue

            email_data = Struct(
                nickname=account.nickname or account.email,
                domain=self.domain,
                subdomain=subdomain,
                changed_subjects=changed_subjects,
                unchanged_subjects=unchanged_subjects
            )
            email_formatter = EMAIL_FORMATTERS[
                subdomain][subject.type](account)
            body = email_formatter.format_body(email_data)
            email_subject = format_email_subject(subdomain, frequency)
            send_email(account.locale, self.appspot_email,
                       account.email, email_subject,
                       body, account.email_format)
            update_account_alert_time(account, frequency)
            db.delete(alerts_to_delete)
            db.put(account)


if __name__ == '__main__':
    utils.run([('/mail_alerts', MailAlerts)], debug=True)<|MERGE_RESOLUTION|>--- conflicted
+++ resolved
@@ -46,14 +46,8 @@
 import model
 import utils
 from feeds.xmlutils import Struct
-<<<<<<< HEAD
 from model import Account, PendingAlert, Subject, Subscription
-from utils import _, format, get_last_updated_time, Handler
-=======
-from model import Account, PendingAlert, Subdomain, Subject
-from model import Subscription
 from utils import _, format, get_last_updated_time, order_and_format_updates
->>>>>>> 4ca502de
 
 # Set up localization.
 ROOT = os.path.dirname(__file__)
