--- conflicted
+++ resolved
@@ -30,33 +30,6 @@
 class AccessTest(MediumTestCase):
     def setUp(self):
         MediumTestCase.setUp(self)
-<<<<<<< HEAD
-        self.account = Account(timestamp=datetime.datetime.now(),
-                               description='description',
-                               email='test@example.com', user_id='test',
-                               nickname='test', affiliation='test',
-                               actions=['*:view', 'foo:add', 'bar:*'],
-                               requested_actions=['xyz:remove'])
-                       
-    def test_action_permitted(self):
-        # 'foo:add' should apply only to subdomain 'foo' and verb 'add'
-        assert access.check_action_permitted(self.account, 'foo', 'add')
-        assert not access.check_action_permitted(self.account, 'foo', 'edit')
-        assert not access.check_action_permitted(self.account, 'foo', 'remove')
-        assert not access.check_action_permitted(self.account, 'xyz', 'add')
-
-        # 'bar:*' should work for any verb
-        assert access.check_action_permitted(self.account, 'bar', 'add')
-        assert access.check_action_permitted(self.account, 'bar', 'edit')
-        assert access.check_action_permitted(self.account, 'bar', 'remove')
-        assert not access.check_action_permitted(self.account, 'xyz', 'remove')
-
-        # '*:view' should work for any subdomain
-        assert access.check_action_permitted(self.account, 'foo', 'view')
-        assert access.check_action_permitted(self.account, 'bar', 'view')
-        assert access.check_action_permitted(self.account, 'xyz', 'view')
-        assert not access.check_action_permitted(self.account, 'xyz', 'grant')
-=======
         self.user = users.User(email='test@example.com')
         self.user2 = users.User(email='test@example.com')
         self.no_token_req = Struct(access_token='')
@@ -64,11 +37,10 @@
         self.bar_token_req = Struct(access_token='token_bar')
         self.account = Account(timestamp=datetime.datetime.now(),
                                description='description',
-                               email=self.user.email(), user_id='id_foo',
+                               email='test@example.com', user_id='test',
                                nickname='test', affiliation='test',
-                               token='token_foo',
-                               actions=[ACTIONS[0], ACTIONS[1]],
-                               no_token_requested_actions=[ACTIONS[2]])
+                               actions=['*:view', 'foo:add', 'bar:*'],
+                               requested_actions=['xyz:remove'])
         self.no_email_account = Account(timestamp=datetime.datetime.now(),
                                         description='description',
                                         email='', user_id='', token='',
@@ -90,13 +62,23 @@
         assert access.check_request(self.bar_token_req, self.user) == None
     
     def test_action_permitted(self):
-        for action in ACTIONS:
-            if action in self.account.actions:
-                assert (access.check_action_permitted(self.account, action) ==
-                    True)
-            else:
-                assert (access.check_action_permitted(self.account, action) ==
-                    False)
+        # 'foo:add' should apply only to subdomain 'foo' and verb 'add'
+        assert access.check_action_permitted(self.account, 'foo', 'add')
+        assert not access.check_action_permitted(self.account, 'foo', 'edit')
+        assert not access.check_action_permitted(self.account, 'foo', 'remove')
+        assert not access.check_action_permitted(self.account, 'xyz', 'add')
+
+        # 'bar:*' should work for any verb
+        assert access.check_action_permitted(self.account, 'bar', 'add')
+        assert access.check_action_permitted(self.account, 'bar', 'edit')
+        assert access.check_action_permitted(self.account, 'bar', 'remove')
+        assert not access.check_action_permitted(self.account, 'xyz', 'remove')
+
+        # '*:view' should work for any subdomain
+        assert access.check_action_permitted(self.account, 'foo', 'view')
+        assert access.check_action_permitted(self.account, 'bar', 'view')
+        assert access.check_action_permitted(self.account, 'xyz', 'view')
+        assert not access.check_action_permitted(self.account, 'xyz', 'grant')
     
     def test_check_and_log(self):
         # should produce same results as access.check_request() in 
@@ -130,5 +112,4 @@
         # if a token is supplied that differs from the given user, it should
         # still return the account that matches the token
         assert (check_request_function(self.foo_token_req, self.user2).email ==
-            self.account.email)
->>>>>>> 00aba576
+            self.account.email)