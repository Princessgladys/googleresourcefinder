# Copyright 2009-2010 by Ka-Ping Yee
#
# Licensed under the Apache License, Version 2.0 (the "License");
# you may not use this file except in compliance with the License.
# You may obtain a copy of the License at
#
#     http://www.apache.org/licenses/LICENSE-2.0
#
# Unless required by applicable law or agreed to in writing, software
# distributed under the License is distributed on an "AS IS" BASIS,
# WITHOUT WARRANTIES OR CONDITIONS OF ANY KIND, either express or implied.
# See the License for the specific language governing permissions and
# limitations under the License.

import logging
import model
import utils
<<<<<<< HEAD
from utils import DateTime, ErrorMessage, HIDDEN_ATTRIBUTE_NAMES, Redirect
from utils import db, get_message, html_escape, to_unicode, users, _
=======
from access import check_user_role
from main import USE_WHITELISTS
from utils import DateTime, ErrorMessage, Redirect
from utils import db, get_message, html_escape, users, _
>>>>>>> b5058f95
from feeds.crypto import sign, verify

XSRF_KEY_NAME = 'resource-finder-edit'
DAY_SECS = 24 * 60 * 60

# ==== Form-field generators and parsers for each attribute type =============

class AttributeType:
    input_size = 10

    def text_input(self, name, value):
        """Generates a text input field."""
        value = to_unicode(value)
        return u'<input name="%s" value="%s" size=%d>' % (
            html_escape(name), html_escape(value), self.input_size)

    def make_input(self, version, name, value, attribute=None):
        """Generates the HTML for an input field for the given attribute."""
        return self.text_input(name, value)

    def parse_input(self, report, name, value, request, attribute):
        """Adds an attribute to the given Report based on a query parameter."""
        setattr(report, name, value)

class StrAttributeType(AttributeType):
    input_size = 40

class TextAttributeType(AttributeType):
    def make_input(self, version, name, value, attribute):
        return '<textarea name="%s" rows=5 cols=40>%s</textarea>' % (
            html_escape(name), html_escape(value or ''))

    def parse_input(self, report, name, value, request, attribute):
        setattr(report, name, db.Text(value))

class ContactAttributeType(AttributeType):
    input_size = 30

    def make_input(self, version, name, value, attribute):
        contact_name, contact_phone, contact_email = (
            (value or '').split('|') + ['', '', ''])[:3]
        return '''<table>
                    <tr><td class="label">%s</td><td>%s</td></tr>
                    <tr><td class="label">%s</td><td>%s</td></tr>
                    <tr><td class="label">%s</td><td>%s</td></tr>
                  </table>''' % (
            #i18n: a person's name
            _('Name'), self.text_input(name + '.name', contact_name),
            #i18n: telephone number
            _('Phone'), self.text_input(name + '.phone', contact_phone),
            #i18n: E-mail address
            _('E-mail'), self.text_input(name + '.email', contact_email),
        )

    def parse_input(self, report, name, value, request, attribute):
        contact = (request.get(name + '.name', '') + '|' +
                   request.get(name + '.phone', '') + '|' +
                   request.get(name + '.email', ''))
        # make sure we put empty string of all three are empty
        contact = contact != '||' and contact or ''
        setattr(report, name, contact)

class DateAttributeType(AttributeType):
    input_size = 10

    def parse_input(self, report, name, value, request, attribute):
        if value.strip():
            try:
                year, month, day = map(int, value.split('-'))
                setattr(report, name, DateTime(year, month, day))
            except (TypeError, ValueError):
                raise ErrorMessage(
                    #i18n: Error message for invalid date entry
                    400, _('Invalid date: %(date)r (need YYYY-MM-DD format)')
                    % value)
        else:
            setattr(report, name, None)

class IntAttributeType(AttributeType):
    input_size = 10

    def parse_input(self, report, name, value, request, attribute):
        if value:
            value = int(float(value))
        else:
            value = None
        setattr(report, name, value)

class FloatAttributeType(IntAttributeType):
    def make_input(self, version, name, value, attribute):
        Attribute.make_input(self, version, name, '%g' % value, attribute)

    def parse_input(self, report, name, value, request, attribute):
        if value:
            value = float(value)
        else:
            value = None
        setattr(report, name, value)

class BoolAttributeType(AttributeType):
    def make_input(self, version, name, value, attribute):
        options = []
        if value == True:
            value = 'TRUE'
        elif value == False:
            value = 'FALSE'
        else:
            value = ''
        for choice, title in [
            #i18n: Form option not specified
            ('', to_unicode(_('(unspecified)'))),
            #i18n: Form option for agreement
            ('TRUE', to_unicode(_('Yes'))),
            #i18n: Form option for disagreement
            ('FALSE', to_unicode(_('No')))]:
            selected = (value == choice) and 'selected' or ''
            options.append('<option value="%s" %s>%s</option>' %
                           (choice, selected, title))
        return '<select name="%s">%s</select>' % (
            html_escape(name), ''.join(options))

    def parse_input(self, report, name, value, request, attribute):
        if value:
            value = (value == 'TRUE')
        else:
            value = None
        setattr(report, name, value)

class ChoiceAttributeType(AttributeType):
    def make_input(self, version, name, value, attribute):
        options = []
        if value is None:
            value = ''
        for choice in [''] + attribute.values:
            message = get_message(version, 'attribute_value', choice)
            #i18n: Form option not specified
            title = html_escape(message or to_unicode(_('(unspecified)')))
            selected = (value == choice) and 'selected' or ''
            options.append('<option value="%s" %s>%s</option>' %
                           (choice, selected, title))
        return '<select name="%s">%s</select>' % (
            html_escape(name), ''.join(options))

class MultiAttributeType(AttributeType):
    def make_input(self, version, name, value, attribute):
        if value is None:
            value = []
        checkboxes = []
        for choice in attribute.values:
            message = get_message(version, 'attribute_value', choice)
            #i18n: Form option not specified
            title = html_escape(message or to_unicode(_('(unspecified)')))
            checked = (choice in value) and 'checked' or ''
            id = name + '.' + choice
            checkboxes.append(
                ('<input type=checkbox name="%s" id="%s" %s>' +
                 '<label for="%s">%s</label>') % (id, id, checked, id, title))
        return '<br>\n'.join(checkboxes)

    def parse_input(self, report, name, value, request, attribute):
        value = []
        for choice in attribute.values:
            if request.get(name + '.' + choice):
                value.append(choice)
        setattr(report, name, value or None)

ATTRIBUTE_TYPES = {
    'str': StrAttributeType(),
    'text': TextAttributeType(),
    'contact': ContactAttributeType(),
    'date': DateAttributeType(),
    'int': IntAttributeType(),
    'float': FloatAttributeType(),
    'bool': BoolAttributeType(),
    'choice': ChoiceAttributeType(),
    'multi': MultiAttributeType(),
}

def make_input(version, report, attribute):
    """Generates the HTML for an input field for the given attribute."""
    name = attribute.key().name()
    return ATTRIBUTE_TYPES[attribute.type].make_input(
        version, name, getattr(report, name, None), attribute)

def parse_input(report, request, attribute):
    """Adds an attribute to the given Report based on a query parameter."""
    name = attribute.key().name()
    return ATTRIBUTE_TYPES[attribute.type].parse_input(
        report, name, request.get(name, None), request, attribute)

def has_input(request, attribute):
    """Returns True if the request has an input for the given attribute.
       Does not check if that input is different than the previous value."""
    return attribute.key().name() in request

def get_last_report(version, facility_name):
    return (model.Report.all()
            .ancestor(version)
            .filter('facility_name =', facility_name)
            .order('-timestamp')).get()


# ==== Handler for the edit page =============================================

class Edit(utils.Handler):
    def init(self):
        """Checks for logged-in user and sets up self.version, self.facility,
        self.facility_type, and self.attributes based on the query params."""

        self.require_logged_in_user()

        # TODO(shakusa) Can remove after launch when we no longer want to
        # restrict editing to editors
        if USE_WHITELISTS:
            self.require_user_role('editor', self.params.cc)

        try:
            self.version = utils.get_latest_version(self.params.cc)
        except:
            #i18n: Error message for request missing country code.
            raise ErrorMessage(404, _('Invalid or missing country code.'))
        self.facility = model.Facility.get_by_key_name(
            self.params.facility_name, self.version)
        if not self.facility:
            #i18n: Error message for request missing facility name.
            raise ErrorMessage(404, _('Invalid or missing facility name.'))
        self.facility_type = model.FacilityType.get_by_key_name(
            self.facility.type, self.version)
        self.attributes = dict(
            (a.key().name(), a)
            for a in model.Attribute.all().ancestor(self.version))

    def get(self):
        self.init()
        fields = []
        readonly_fields = [{
            'name': 'ID',
            'value': self.params.facility_name
        }]

        report = get_last_report(self.version, self.params.facility_name)
        for name in self.facility_type.attribute_names:
            if name in HIDDEN_ATTRIBUTE_NAMES:
                continue
            attribute = self.attributes[name]
            if attribute.editable:
                fields.append({
                    'name': get_message(self.version, 'attribute_name', name),
                    'type': attribute.type,
                    'input': make_input(self.version, report, attribute)
                })
            else:
                readonly_fields.append({
                    'name': get_message(self.version, 'attribute_name', name),
                    'value': getattr(report, name, None)
                })

        token = sign(XSRF_KEY_NAME, self.user.user_id(), DAY_SECS)

        self.render('templates/edit.html',
            token=token, facility=self.facility, fields=fields,
            readonly_fields=readonly_fields, params=self.params,
            logout_url=users.create_logout_url('/'),
            instance=self.request.host.split('.')[0])

    def post(self):
        self.init()

        if self.request.get('cancel'):
            raise Redirect('/')

        if not verify(XSRF_KEY_NAME, self.user.user_id(),
            self.request.get('token')):
            raise ErrorMessage(403, 'Unable to submit data for %s'
                               % self.user.email())

        logging.info("record by user: %s" % self.user)
        last_report = get_last_report(self.version, self.params.facility_name)
        report = model.Report(
            self.version,
            facility_name=self.facility.key().name(),
            date=utils.Date.today(),
            user=self.user,
        )
        for name in self.facility_type.attribute_names:
            attribute = self.attributes[name]
            # has_input() is here for a corner case: If the form was viewed when
            # the user did not have permission to edit, then they were granted
            # access before submitting, non-editable fields would not be present
            # in the form and we would forget the value from last_report
            if attribute.editable and has_input(self.request, attribute)):
                parse_input(report, self.request, attribute)
            else:
                setattr(report, name, getattr(last_report, name, None))
        report.put()
        if self.params.embed:
            #i18n: Record updated successfully.
            self.write(_('Record updated.'))
        else:
            raise Redirect('/')

if __name__ == '__main__':
    utils.run([('/edit', Edit)], debug=True)<|MERGE_RESOLUTION|>--- conflicted
+++ resolved
@@ -15,15 +15,10 @@
 import logging
 import model
 import utils
-<<<<<<< HEAD
+from access import check_user_role
+from main import USE_WHITELISTS
 from utils import DateTime, ErrorMessage, HIDDEN_ATTRIBUTE_NAMES, Redirect
 from utils import db, get_message, html_escape, to_unicode, users, _
-=======
-from access import check_user_role
-from main import USE_WHITELISTS
-from utils import DateTime, ErrorMessage, Redirect
-from utils import db, get_message, html_escape, users, _
->>>>>>> b5058f95
 from feeds.crypto import sign, verify
 
 XSRF_KEY_NAME = 'resource-finder-edit'
