# Copyright 2009-2010 by Ka-Ping Yee
#
# Licensed under the Apache License, Version 2.0 (the "License");
# you may not use this file except in compliance with the License.
# You may obtain a copy of the License at
#
#     http://www.apache.org/licenses/LICENSE-2.0
#
# Unless required by applicable law or agreed to in writing, software
# distributed under the License is distributed on an "AS IS" BASIS,
# WITHOUT WARRANTIES OR CONDITIONS OF ANY KIND, either express or implied.
# See the License for the specific language governing permissions and
# limitations under the License.

from google.appengine.api.labs import taskqueue
from google.appengine.api.labs.taskqueue import Task

import cache
import datetime
import logging
import model
import re
import urlparse
import utils
import wsgiref

from access import check_action_permitted
from feed_provider import schedule_add_record
from feeds.crypto import sign, verify
from main import USE_WHITELISTS
from rendering import clean_json, json_encode
from utils import DateTime, ErrorMessage, HIDDEN_ATTRIBUTE_NAMES, Redirect
from utils import db, get_message, html_escape, simplejson
from utils import to_unicode, users, _

XSRF_KEY_NAME = 'resource-finder-edit'
DAY_SECS = 24 * 60 * 60

class ChangeMetadata:
    """Simple struct to hold metadata for a change and reduce the number of
    arguments passed around to various functions."""
    def __init__(self, observed, author, author_nickname, author_affiliation):
        self.observed = observed
        self.author = author
        self.author_nickname = author_nickname
        self.author_affiliation = author_affiliation

# ==== Form-field generators and parsers for each attribute type =============

class AttributeType:
    input_size = 10

    def text_input(self, name, value):
        """Generates a text input field."""
        value = to_unicode(value)
        return u'<input name="%s" value="%s" size=%d>' % (
            html_escape(name), html_escape(value), self.input_size)

    def make_input(self, name, value, attribute=None):
        """Generates the HTML for an input field for the given attribute."""
        return self.text_input(name, value)

    def to_stored_value(self, name, value, request, attribute):
        """Converts args into the storage value for this attribute type."""
        if isinstance(value, basestring):
            value = value.strip()
        if value or value == 0:
            return value
        return None

    def apply_change(self, subject, minimal_subject, report, subject_type,
                     request, attribute, change_metadata):
        """Adds an attribute to the given Subject, MinimalSubject, and
        Report based on a query parameter. Also adds the required change
        history fields according to the invariants in model.py."""
        name = attribute.key().name()
        value = self.to_stored_value(name, request.get(name, None),
                                     request, attribute)
        comment = request.get('%s__comment' % name, None)

        report.set_attribute(name, value, comment)
        subject.set_attribute(name, value,
                               change_metadata.observed,
                               change_metadata.author,
                               change_metadata.author_nickname,
                               change_metadata.author_affiliation,
                               comment)
        if name in subject_type.minimal_attribute_names:
            minimal_subject.set_attribute(name, value)

class StrAttributeType(AttributeType):
    input_size = 40

class TextAttributeType(AttributeType):
    def make_input(self, name, value, attribute):
        return '<textarea name="%s" rows=5 cols=40>%s</textarea>' % (
            html_escape(name), html_escape(value or ''))

    def to_stored_value(self, name, value, request, attribute):
        if value or value == 0:
            return db.Text(value)
        return None

class ContactAttributeType(AttributeType):
    input_size = 30

    def make_input(self, name, value, attribute):
        contact_name, contact_phone, contact_email = (
            (value or '').split('|') + ['', '', ''])[:3]
        return '''<table>
                    <tr><td class="label">%s</td><td>%s</td></tr>
                    <tr><td class="label">%s</td><td>%s</td></tr>
                    <tr><td class="label">%s</td><td>%s</td></tr>
                  </table>''' % (
            #i18n: a person's name
            _('Name'), self.text_input(name + '.name', contact_name),
            #i18n: telephone number
            _('Phone'), self.text_input(name + '.phone', contact_phone),
            #i18n: E-mail address
            _('E-mail'), self.text_input(name + '.email', contact_email),
        )

    def parse_input(self, report, name, value, request, attribute):
        contact = (request.get(name + '.name', '') + '|' +
                   request.get(name + '.phone', '') + '|' +
                   request.get(name + '.email', ''))
        # make sure we put None if all three are empty
        return contact != '||' and contact or None

class DateAttributeType(AttributeType):
    input_size = 10

    def to_stored_value(self, name, value, request, attribute):
        if not value or not value.strip():
            return None
        try:
            year, month, day = map(int, value.split('-'))
            return DateTime(year, month, day)
        except (TypeError, ValueError):
            raise ErrorMessage(
                #i18n: Error message for invalid date entry
                400, _('Invalid date: %(date)r (need YYYY-MM-DD format)')
                % value)

class IntAttributeType(AttributeType):
    input_size = 10

    def to_stored_value(self, name, value, request, attribute):
        if value or value == 0:
            return int(float(value))
        return None

class FloatAttributeType(IntAttributeType):
    def make_input(self, name, value, attribute):
        Attribute.make_input(self, name, '%g' % value, attribute)

    def to_stored_value(self, name, value, request, attribute):
        if value or value == 0:
            return float(value)
        return None

class BoolAttributeType(AttributeType):
    def make_input(self, name, value, attribute):
        options = []
        if value == True:
            value = 'TRUE'
        elif value == False:
            value = 'FALSE'
        else:
            value = ''
        for choice, title in [
            #i18n: Form option to indicate that a value is not specified
            ('', to_unicode(_('(unspecified)'))),
            #i18n: Form option for a true Boolean value
            ('TRUE', to_unicode(_('Yes'))),
            #i18n: Form option for a false Boolean value
            ('FALSE', to_unicode(_('No')))]:
            selected = (value == choice) and 'selected' or ''
            options.append('<option value="%s" %s>%s</option>' %
                           (choice, selected, title))
        return '<select name="%s">%s</select>' % (
            html_escape(name), ''.join(options))

    def to_stored_value(self, name, value, request, attribute):
        # Note: There are 3 states here to account for, 'True', 'False',
        # or 'None' (aka no answer)
        if value:
            return (value == 'TRUE')
        return None

class ChoiceAttributeType(AttributeType):
    def make_input(self, name, value, attribute):
        options = []
        if value is None:
            value = ''
        for choice in [''] + attribute.values:
            message = get_message('attribute_value', choice)
            #i18n: Form option to indicate that a value is not specified
            title = html_escape(message or to_unicode(_('(unspecified)')))
            selected = (value == choice) and 'selected' or ''
            options.append('<option value="%s" %s>%s</option>' %
                           (choice, selected, title))
        return '<select name="%s">%s</select>' % (
            html_escape(name), ''.join(options))

class MultiAttributeType(AttributeType):
    def make_input(self, name, value, attribute):
        if value is None:
            value = []
        checkboxes = []
        for choice in attribute.values:
            message = get_message('attribute_value', choice)
            #i18n: Form option to indicate that a value is not specified
            title = html_escape(message or to_unicode(_('(unspecified)')))
            checked = (choice in value) and 'checked' or ''
            id = name + '.' + choice
            checkboxes.append(
                ('<input type=checkbox name="%s" id="%s" %s>' +
                 '<label for="%s">%s</label>') % (id, id, checked, id, title))
        return '<br>\n'.join(checkboxes)

    def to_stored_value(self, name, value, request, attribute):
        value = []
        for choice in attribute.values:
            if request.get(name + '.' + choice):
                value.append(choice)
        return value or None

class GeoPtAttributeType(AttributeType):
    def make_input(self, name, value, attribute):
        lat = value and value.lat or ''
        lon = value and value.lon or ''

        #i18n: Label for text input
        return (to_unicode(_('Latitude')) + ' '
                + self.text_input('%s.lat' % name, lat) +
                '&nbsp;' +
                #i18n: Label for text input
                to_unicode(_('Longitude')) + ' '
                + self.text_input('%s.lon' % name, lon))

    def to_stored_value(self, name, value, request, attribute):
        lat = float(request.get('%s.lat' % name, None))
        lon = float(request.get('%s.lon' % name, None))
        return db.GeoPt(lat, lon)

ATTRIBUTE_TYPES = {
    'str': StrAttributeType(),
    'text': TextAttributeType(),
    'contact': ContactAttributeType(),
    'date': DateAttributeType(),
    'int': IntAttributeType(),
    'float': FloatAttributeType(),
    'bool': BoolAttributeType(),
    'choice': ChoiceAttributeType(),
    'multi': MultiAttributeType(),
    'geopt': GeoPtAttributeType(),
}

def make_input(subject, attribute):
    """Generates the HTML for an input field for the given attribute."""
    name = attribute.key().name()
    return ATTRIBUTE_TYPES[attribute.type].make_input(
        name, subject.get_value(name), attribute)

def render_json(value):
    """Renders the given value as json"""
    return clean_json(simplejson.dumps(value, indent=None, default=json_encode))

def render_attribute_as_json(subject, attribute):
    """Returns the value of this attribute as a JSON string"""
    name = attribute.key().name()
    return render_json(subject.get_value(name))

def apply_change(subject, minimal_subject, report, subject_type,
                 request, attribute, change_metadata):
    """Adds an attribute to the given Subject, MinimalSubject and Report
    based on a query parameter."""
    attribute_type = ATTRIBUTE_TYPES[attribute.type]
    attribute_type.apply_change(subject, minimal_subject, report,
                                subject_type, request, attribute,
                                change_metadata)

def has_changed(subject, request, attribute):
    """Returns True if the request has an input for the given attribute
    and that attribute has changed from the previous value in subject."""
    name = attribute.key().name()
    value = ATTRIBUTE_TYPES[attribute.type].to_stored_value(
        name, request.get(name, None), request, attribute)
    current = render_json(value)
    previous = request.get('editable.%s' % name, None)
    return previous != current and previous

def has_comment_changed(subject, request, attribute):
    """Returns True if the request has a comment for the given attribute
    and that comment has changed from the previous value in subject."""
    name = attribute.key().name()
    old_comment = subject.get_comment(name)
    new_comment = request.get('%s__comment' % name)
    return new_comment and (old_comment != new_comment)

def is_editable(request, attribute):
    """Returns true if the special hidden 'editable.name' field is set in
    the request, indicating that the given field was editable by the user
    at the time the edit page was rendered."""
    return 'editable.%s' % attribute.key().name() in request.arguments()

def can_edit(account, attribute):
    """Returns True if the user can edit the given attribute."""
    return not attribute.edit_action or check_action_permitted(
        account, attribute.edit_action)

def get_suggested_nickname(user):
    """Returns the suggested Account.nickname based on a user.nickname"""
    return re.sub('@.*', '', user and user.nickname() or '')

def get_source_url(request):
    source_url = wsgiref.util.request_uri(request.environ)
    parsed_url = urlparse.urlparse(source_url)
    return len(parsed_url) > 1 and '://'.join(parsed_url[:2]) or None

# ==== Handler for the edit page =============================================

class Edit(utils.Handler):
    def init(self):
        """Checks for logged-in user and sets up self.subject
        and self.subject_type based on the query params."""

        self.require_logged_in_user()

        if USE_WHITELISTS:
            self.require_action_permitted('edit')

        self.subject = model.Subject.get_by_key_name(
            self.params.subject_name)
        if not self.subject:
            #i18n: Error message for request missing subject name.
            raise ErrorMessage(404, _('Invalid or missing subject name.'))
        self.subject_type = cache.SUBJECT_TYPES[self.subject.type]

    def get(self):
        self.init()
        fields = []
        readonly_fields = []

        for name in self.subject_type.attribute_names:
            if name in HIDDEN_ATTRIBUTE_NAMES:
                continue
            attribute = cache.ATTRIBUTES[name]
            comment = self.subject.get_comment(attribute.key().name())
            if not comment:
                comment = ''
            if can_edit(self.account, attribute):
                fields.append({
                    'name': name,
                    'title': get_message('attribute_name', name),
                    'type': attribute.type,
                    'input': make_input(self.subject, attribute),
                    'json': render_attribute_as_json(self.subject, attribute),
                    'comment': '',
                })
            else:
                readonly_fields.append({
                    'title': get_message('attribute_name', name),
                    'value': self.subject.get_value(name)
                })

        token = sign(XSRF_KEY_NAME, self.user.user_id(), DAY_SECS)

        self.render('templates/edit.html',
            token=token, subject_title=self.subject.get_value('title'),
            fields=fields, readonly_fields=readonly_fields,
            account=self.account,
            suggested_nickname=get_suggested_nickname(self.user),
            params=self.params, logout_url=users.create_logout_url('/'),
            instance=self.request.host.split('.')[0])

    def post(self):
        self.init()

        if self.request.get('cancel'):
            raise Redirect('/')

        if not verify(XSRF_KEY_NAME, self.user.user_id(),
            self.request.get('token')):
            raise ErrorMessage(403, 'Unable to submit data for %s'
                               % self.user.email())
        
        if not self.account.nickname:
            nickname = self.request.get('account_nickname', None)
            if not nickname:
                logging.error("Missing editor nickname")
                #i18n: Error message for request missing nickname
                raise ErrorMessage(400, 'Missing editor nickname.')
            self.account.nickname = nickname.strip()

            affiliation = self.request.get('account_affiliation', None)
            if not affiliation:
                logging.error("Missing editor affiliation")
                #i18n: Error message for request missing affiliation
                raise ErrorMessage(400, 'Missing editor affiliation.')
            self.account.affiliation = affiliation.strip()
            self.account.actions.append('edit')
            self.account.put()
            logging.info('Assigning nickname "%s" and affiliation "%s" to %s'
                         % (nickname, affiliation, self.account.email))

        logging.info("record by user: %s" % self.user)

        def update(key, subject_type, request, user, account, attributes):
            subject = db.get(key)
            minimal_subject = model.MinimalSubject.all().ancestor(
                subject).get()
            utcnow = datetime.datetime.utcnow().replace(microsecond=0)
            report = model.Report(
                subject,
                arrived=utcnow,
                source=get_source_url(request),
                author=user,
                observed=utcnow)
            change_metadata = ChangeMetadata(
                utcnow, user, account.nickname, account.affiliation)
            has_changes = False
            changed_attributes_dict = {}
            changed_attribute_values = {}

            for name in subject_type.attribute_names:
                attribute = attributes[name]
                # To change an attribute, it has to have been marked editable
                # at the time the page was rendered, the new value has to be
                # different than the one in the subject at the time the page
                # rendered, and the user has to have permission to edit it now.
<<<<<<< HEAD
                value_changed = has_changed(subject, request, attribute)
                comment_changed = has_comment_changed(
                    subject, request, attribute)
=======
                value_changed = has_changed(facility, request, attribute)
                comment_changed = has_comment_changed(facility, request,
                    attribute)
>>>>>>> 00223bb3
                if (is_editable(request, attribute) and
                    (value_changed or comment_changed)):
                    if not can_edit(account, attribute):
                        raise ErrorMessage(
                            403, _(
                            #i18n: Error message for lacking edit permissions
                            '%(user)s does not have permission to edit %(a)s')
                            % {'user': user.email(),
                               'a': get_message('attribute_name',
                                                attribute.key().name())})
                    has_changes = True
                    apply_change(subject, minimal_subject, report,
                                 subject_type, request, attribute,
                                 change_metadata)
                    changed_attributes_dict[name] = attribute
                    changed_attribute_values[name] = value_changed
            
            if has_changes:
                # Schedule a task to add a feed record.
                # We can't really do this inside this transaction, since
                # feed records are not part of the entity group.
                # Transactional tasks is the closest we can get.
                # TODO(kpy): This is disabled for now because it causes
                # intermittent exceptions.  Re-enable it when we have it
                # tested and working.
                # schedule_add_record(self.request, user,
                #     subject, changed_attributes_dict, utcnow)
                db.put([report, subject, minimal_subject])
                cache.MINIMAL_SUBJECTS.flush()
                cache.JSON.flush()
                
                # On edit, create a task to e-mail users who have subscribed
                # to that facility.
                attrs = changed_attribute_values.copy()
                attrs['facility_name'] = facility.key().name()
                attrs['action'] = 'facility_changed'
                taskqueue.add(url='/mail_update_system', method='POST',
                              params=attrs, transactional=True)
        
        attributes = cache.ATTRIBUTES.load()
        db.run_in_transaction(update, self.subject.key(), self.subject_type,
                              self.request, self.user, self.account, attributes)
        if self.params.embed:
            #i18n: Record updated successfully.
            self.write(_('Record updated.'))
        else:
            raise Redirect('/')

if __name__ == '__main__':
    utils.run([('/edit', Edit)], debug=True)<|MERGE_RESOLUTION|>--- conflicted
+++ resolved
@@ -385,7 +385,7 @@
             self.request.get('token')):
             raise ErrorMessage(403, 'Unable to submit data for %s'
                                % self.user.email())
-        
+
         if not self.account.nickname:
             nickname = self.request.get('account_nickname', None)
             if not nickname:
@@ -430,15 +430,9 @@
                 # at the time the page was rendered, the new value has to be
                 # different than the one in the subject at the time the page
                 # rendered, and the user has to have permission to edit it now.
-<<<<<<< HEAD
                 value_changed = has_changed(subject, request, attribute)
                 comment_changed = has_comment_changed(
                     subject, request, attribute)
-=======
-                value_changed = has_changed(facility, request, attribute)
-                comment_changed = has_comment_changed(facility, request,
-                    attribute)
->>>>>>> 00223bb3
                 if (is_editable(request, attribute) and
                     (value_changed or comment_changed)):
                     if not can_edit(account, attribute):
@@ -477,7 +471,9 @@
                 attrs['action'] = 'facility_changed'
                 taskqueue.add(url='/mail_update_system', method='POST',
                               params=attrs, transactional=True)
-        
+
+        # Cannot run datastore queries in a transaction outside the entity group
+        # being modified, so fetch the attributes here just in case
         attributes = cache.ATTRIBUTES.load()
         db.run_in_transaction(update, self.subject.key(), self.subject_type,
                               self.request, self.user, self.account, attributes)
