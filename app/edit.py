# Copyright 2009-2010 by Ka-Ping Yee
#
# Licensed under the Apache License, Version 2.0 (the "License");
# you may not use this file except in compliance with the License.
# You may obtain a copy of the License at
#
#     http://www.apache.org/licenses/LICENSE-2.0
#
# Unless required by applicable law or agreed to in writing, software
# distributed under the License is distributed on an "AS IS" BASIS,
# WITHOUT WARRANTIES OR CONDITIONS OF ANY KIND, either express or implied.
# See the License for the specific language governing permissions and
# limitations under the License.

import datetime
import logging
import model
import re
import urlparse
import utils
<<<<<<< HEAD
import wsgiref
from access import check_user_role
from main import USE_WHITELISTS
from rendering import clean_json, json_encode
=======
from access import check_user_role
from main import USE_WHITELISTS
>>>>>>> 74b3a195
from utils import DateTime, ErrorMessage, HIDDEN_ATTRIBUTE_NAMES, Redirect
from utils import db, get_message, html_escape, simplejson, to_unicode, users, _
from feeds.crypto import sign, verify

# TODO(shakusa) Add per-attribute comment fields

XSRF_KEY_NAME = 'resource-finder-edit'
DAY_SECS = 24 * 60 * 60

class ChangeMetadata:
    """Simple struct to hold metadata for a change and reduce the number of
    arguments passed around to various functions."""
    def __init__(self, observed, author, author_nickname, author_affiliation):
        self.observed = observed
        self.author = author
        self.author_nickname = author_nickname
        self.author_affiliation = author_affiliation

# ==== Form-field generators and parsers for each attribute type =============

class AttributeType:
    input_size = 10

    def text_input(self, name, value):
        """Generates a text input field."""
        value = to_unicode(value)
        return u'<input name="%s" value="%s" size=%d>' % (
            html_escape(name), html_escape(value), self.input_size)

    def make_input(self, name, value, attribute=None):
        """Generates the HTML for an input field for the given attribute."""
        return self.text_input(name, value)

    def to_stored_value(self, name, value, request, attribute):
        """Converts args into the storage value for this attribute type."""
        if isinstance(value, basestring):
            value = value.strip()
        if value or value == 0:
            return value
        return None

    def apply_change(self, facility, minimal_facility, report, facility_type,
                     request, attribute, change_metadata):
        """Adds an attribute to the given Facility, MinimalFacility, and
        Report based on a query parameter. Also adds the required change
        history fields according to the invariants in model.py."""
        name = attribute.key().name()
        value = self.to_stored_value(name, request.get(name, None),
                                     request, attribute)
        comment = request.get('%s__comment' % name, None)

        report.set_attribute(name, value, comment)
        facility.set_attribute(name, value,
                               change_metadata.observed,
                               change_metadata.author,
                               change_metadata.author_nickname,
                               change_metadata.author_affiliation,
                               comment)
        if name in facility_type.minimal_attribute_names:
            minimal_facility.set_attribute(name, value)

class StrAttributeType(AttributeType):
    input_size = 40

class TextAttributeType(AttributeType):
    def make_input(self, name, value, attribute):
        return '<textarea name="%s" rows=5 cols=40>%s</textarea>' % (
            html_escape(name), html_escape(value or ''))

    def to_stored_value(self, name, value, request, attribute):
        if value or value == 0:
            return db.Text(value)
        return None

class ContactAttributeType(AttributeType):
    input_size = 30

    def make_input(self, name, value, attribute):
        contact_name, contact_phone, contact_email = (
            (value or '').split('|') + ['', '', ''])[:3]
        return '''<table>
                    <tr><td class="label">%s</td><td>%s</td></tr>
                    <tr><td class="label">%s</td><td>%s</td></tr>
                    <tr><td class="label">%s</td><td>%s</td></tr>
                  </table>''' % (
            #i18n: a person's name
            _('Name'), self.text_input(name + '.name', contact_name),
            #i18n: telephone number
            _('Phone'), self.text_input(name + '.phone', contact_phone),
            #i18n: E-mail address
            _('E-mail'), self.text_input(name + '.email', contact_email),
        )

    def to_stored_value(self, name, value, request, attribute):
        contact = (request.get(name + '.name', '') + '|' +
                   request.get(name + '.phone', '') + '|' +
                   request.get(name + '.email', ''))
        # make sure we put None if all three are empty
        return contact != '||' and contact or None

class DateAttributeType(AttributeType):
    input_size = 10

    def to_stored_value(self, name, value, request, attribute):
        if not value or not value.strip():
            return None
        try:
            year, month, day = map(int, value.split('-'))
            return DateTime(year, month, day)
        except (TypeError, ValueError):
            raise ErrorMessage(
                #i18n: Error message for invalid date entry
                400, _('Invalid date: %(date)r (need YYYY-MM-DD format)')
                % value)

class IntAttributeType(AttributeType):
    input_size = 10

    def to_stored_value(self, name, value, request, attribute):
        if value or value == 0:
            return int(float(value))
        return None

class FloatAttributeType(IntAttributeType):
    def make_input(self, name, value, attribute):
        Attribute.make_input(self, name, '%g' % value, attribute)

    def to_stored_value(self, name, value, request, attribute):
        if value or value == 0:
            return float(value)
        return None

class BoolAttributeType(AttributeType):
    def make_input(self, name, value, attribute):
        options = []
        if value == True:
            value = 'TRUE'
        elif value == False:
            value = 'FALSE'
        else:
            value = ''
        for choice, title in [
            #i18n: Form option to indicate that a value is not specified
            ('', to_unicode(_('(unspecified)'))),
            #i18n: Form option for a true Boolean value
            ('TRUE', to_unicode(_('Yes'))),
            #i18n: Form option for a false Boolean value
            ('FALSE', to_unicode(_('No')))]:
            selected = (value == choice) and 'selected' or ''
            options.append('<option value="%s" %s>%s</option>' %
                           (choice, selected, title))
        return '<select name="%s">%s</select>' % (
            html_escape(name), ''.join(options))

    def to_stored_value(self, name, value, request, attribute):
        # Note: There are 3 states here to account for, 'True', 'False',
        # or 'None' (aka no answer)
        if value:
            return (value == 'TRUE')
        return None

class ChoiceAttributeType(AttributeType):
    def make_input(self, name, value, attribute):
        options = []
        if value is None:
            value = ''
        for choice in [''] + attribute.values:
            message = get_message('attribute_value', choice)
            #i18n: Form option to indicate that a value is not specified
            title = html_escape(message or to_unicode(_('(unspecified)')))
            selected = (value == choice) and 'selected' or ''
            options.append('<option value="%s" %s>%s</option>' %
                           (choice, selected, title))
        return '<select name="%s">%s</select>' % (
            html_escape(name), ''.join(options))

class MultiAttributeType(AttributeType):
    def make_input(self, name, value, attribute):
        if value is None:
            value = []
        checkboxes = []
        for choice in attribute.values:
            message = get_message('attribute_value', choice)
            #i18n: Form option to indicate that a value is not specified
            title = html_escape(message or to_unicode(_('(unspecified)')))
            checked = (choice in value) and 'checked' or ''
            id = name + '.' + choice
            checkboxes.append(
                ('<input type=checkbox name="%s" id="%s" %s>' +
                 '<label for="%s">%s</label>') % (id, id, checked, id, title))
        return '<br>\n'.join(checkboxes)

    def to_stored_value(self, name, value, request, attribute):
        value = []
        for choice in attribute.values:
            if request.get(name + '.' + choice):
                value.append(choice)
        return value or None

class GeoPtAttributeType(AttributeType):
    def make_input(self, name, value, attribute):
        lat = value and value.lat or ''
        lon = value and value.lon or ''

        #i18n: Label for text input
        return (to_unicode(_('Latitude')) + ' '
                + self.text_input('%s.lat' % name, lat) +
                #i18n: Label for text input
                to_unicode(_('Longitude')) + ' '
                + self.text_input('%s.lon' % name, lon))

    def to_stored_value(self, name, value, request, attribute):
        lat = float(request.get('%s.lat' % name, None))
        lon = float(request.get('%s.lon' % name, None))
        return db.GeoPt(lat, lon)

ATTRIBUTE_TYPES = {
    'str': StrAttributeType(),
    'text': TextAttributeType(),
    'contact': ContactAttributeType(),
    'date': DateAttributeType(),
    'int': IntAttributeType(),
    'float': FloatAttributeType(),
    'bool': BoolAttributeType(),
    'choice': ChoiceAttributeType(),
    'multi': MultiAttributeType(),
    'geopt': GeoPtAttributeType(),
}

def make_input(facility, attribute):
    """Generates the HTML for an input field for the given attribute."""
    name = attribute.key().name()
    return ATTRIBUTE_TYPES[attribute.type].make_input(
        name, facility.get_value(name), attribute)

<<<<<<< HEAD
def render_json(value):
    """Renders the given value as json"""
    return clean_json(simplejson.dumps(value, indent=None, default=json_encode))
=======
def parse_input(report, request, attribute):
    """Adds an attribute to the given Report based on a query parameter."""
    name = attribute.key().name()
    return ATTRIBUTE_TYPES[attribute.type].parse_input(
        report, name, request.get(name, None), request, attribute)

def has_input(request, attribute):
    """Returns True if the request has an input for the given attribute.
       Does not check if that input is different than the previous value."""
    return request.get(attribute.key().name()) is not None

def get_last_report(version, facility_name):
    return (model.Report.all()
            .ancestor(version)
            .filter('facility_name =', facility_name)
            .order('-timestamp')).get()
>>>>>>> 74b3a195

def render_attribute_as_json(facility, attribute):
    """Returns the value of this attribute as a JSON string"""
    name = attribute.key().name()
    return render_json(facility.get_value(name))

def apply_change(facility, minimal_facility, report, facility_type,
                 request, attribute, change_metadata):
    """Adds an attribute to the given Facility, MinimalFacility and Report
    based on a query parameter."""
    attribute_type = ATTRIBUTE_TYPES[attribute.type]
    attribute_type.apply_change(facility, minimal_facility, report,
                                facility_type, request, attribute,
                                change_metadata)

def has_changed(facility, request, attribute):
    """Returns True if the request has an input for the given attribute
    and that attribute has changed from the previous value in facility."""
    name = attribute.key().name()
    value = ATTRIBUTE_TYPES[attribute.type].to_stored_value(
        name, request.get(name, None), request, attribute)
    current = render_json(value)
    previous = request.get('editable.%s' % name, None)
    return previous != current

def is_editable(request, attribute):
    """Returns true if the special hidden 'editable.name' field is set in
    the request, indicating that the given field was editable by the user
    at the time the edit page was rendered."""
    return 'editable.%s' % attribute.key().name() in request.arguments()

def can_edit(auth, attribute):
    """Returns True if the user can edit the given attribute."""
    return not attribute.edit_role or check_user_role(
        auth, attribute.edit_role)

def get_suggested_nickname(user):
    """Returns the suggested Authorization.nickname based on a user.nickname"""
    return re.sub('@.*', '', user and user.nickname() or '')

def get_source_url(request):
    source_url = wsgiref.util.request_uri(request.environ)
    parsed_url = urlparse.urlparse(source_url)
    return len(parsed_url) > 1 and '://'.join(parsed_url[:2]) or None

# ==== Handler for the edit page =============================================

class Edit(utils.Handler):
    def init(self):
        """Checks for logged-in user and sets up self.facility,
        self.facility_type, and self.attributes based on the query params."""

        self.require_logged_in_user()

<<<<<<< HEAD
        if USE_WHITELISTS:
            self.require_user_role('editor')

=======
        # TODO(shakusa) Can remove after launch when we no longer want to
        # restrict editing to editors
        if USE_WHITELISTS:
            self.require_user_role('editor', self.params.cc)

        try:
            self.version = utils.get_latest_version(self.params.cc)
        except:
            #i18n: Error message for request missing country code.
            raise ErrorMessage(404, _('Invalid or missing country code.'))
>>>>>>> 74b3a195
        self.facility = model.Facility.get_by_key_name(
            self.params.facility_name)
        if not self.facility:
            #i18n: Error message for request missing facility name.
            raise ErrorMessage(404, _('Invalid or missing facility name.'))
        self.facility_type = model.FacilityType.get_by_key_name(
            self.facility.type)
        self.attributes = dict(
            (a.key().name(), a) for a in model.Attribute.all())

    def get(self):
        self.init()
        fields = []
        readonly_fields = [{
            #i18n: Identifier for a facility
            'title': to_unicode(_('Facility ID')),
            'value': self.params.facility_name
        }]

        for name in self.facility_type.attribute_names:
            if name in HIDDEN_ATTRIBUTE_NAMES:
                continue
            attribute = self.attributes[name]
            if can_edit(self.auth, attribute):
                fields.append({
                    'name': name,
                    'title': get_message('attribute_name', name),
                    'type': attribute.type,
                    'input': make_input(self.facility, attribute),
                    'json': render_attribute_as_json(self.facility, attribute)
                })
            else:
                readonly_fields.append({
                    'title': get_message('attribute_name', name),
                    'value': self.facility.get_value(name)
                })

        token = sign(XSRF_KEY_NAME, self.user.user_id(), DAY_SECS)

        self.render('templates/edit.html',
            token=token, facility_title=self.facility.get_value('title'),
            fields=fields, readonly_fields=readonly_fields, auth=self.auth,
            suggested_nickname=get_suggested_nickname(self.user),
            params=self.params, logout_url=users.create_logout_url('/'),
            instance=self.request.host.split('.')[0])

    def post(self):
        self.init()

        if self.request.get('cancel'):
            raise Redirect('/')

        if not verify(XSRF_KEY_NAME, self.user.user_id(),
            self.request.get('token')):
            raise ErrorMessage(403, 'Unable to submit data for %s'
                               % self.user.email())

        if not self.auth.nickname:
            nickname = self.request.get('auth_nickname', None)
            if not nickname:
                logging.error("Missing editor nickname")
                #i18n: Error message for request missing nickname
                raise ErrorMessage(403, 'Missing editor nickname.')
            self.auth.nickname = nickname.strip()

            affiliation = self.request.get('auth_affiliation', None)
            if not affiliation:
                logging.error("Missing editor affiliation")
                #i18n: Error message for request missing affiliation
                raise ErrorMessage(403, 'Missing editor affiliation.')
            self.auth.affiliation = affiliation.strip()
            self.auth.user_roles.append('editor')
            self.auth.put()
            logging.info('Assigning nickname "%s" and affiliation "%s" to %s'
                         % (nickname, affiliation, self.auth.email))

        logging.info("record by user: %s" % self.user)
<<<<<<< HEAD

        def update(key, facility_type, attributes, request, user, auth):
            facility = db.get(key)
            minimal_facility = model.MinimalFacility.all().ancestor(
                facility).get()
            utcnow = datetime.datetime.utcnow().replace(microsecond=0)
            report = model.Report(
                facility,
                arrived=utcnow,
                source=get_source_url(request),
                author=user,
                observed=utcnow)
            change_metadata = ChangeMetadata(
                utcnow, user, auth.nickname, auth.affiliation)
            has_changes = False
            for name in facility_type.attribute_names:
                attribute = attributes[name]
                # To change an attribute, it has to have been marked editable
                # at the time the page was rendered, the new value has to be
                # different than the one in the facility at the time the page
                # rendered, and the user has to have permission to edit it now.
                if (is_editable(request, attribute) and
                    has_changed(facility, request, attribute)):
                    if not can_edit(auth, attribute):
                        raise ErrorMessage(
                            403, _(
                            #i18n: Error message for lacking edit permissions
                            '%(user)s does not have permission to edit %(a)s')
                            % {'user': user.email(),
                               'a': get_message('attribute_name',
                                                attribute.key().name())})
                    has_changes = True
                    apply_change(facility, minimal_facility, report,
                                 facility_type, request, attribute,
                                 change_metadata)
            if has_changes:
                db.put([report, facility, minimal_facility])

        db.run_in_transaction(update, self.facility.key(), self.facility_type,
                              self.attributes, self.request,
                              self.user, self.auth)
=======
        last_report = get_last_report(self.version, self.params.facility_name)
        report = model.Report(
            self.version,
            facility_name=self.facility.key().name(),
            date=utils.Date.today(),
            user=self.user,
        )
        for name in self.facility_type.attribute_names:
            attribute = self.attributes[name]
            # has_input() is here for a corner case: If the form was viewed when
            # the user did not have permission to edit some fields, then they
            # were granted access before submitting, non-editable fields would
            # not be present in the form and we would forget the value from
            # last_report
            if attribute.editable and has_input(self.request, attribute):
                parse_input(report, self.request, attribute)
            else:
                setattr(report, name, getattr(last_report, name, None))
        report.put()
>>>>>>> 74b3a195
        if self.params.embed:
            #i18n: Record updated successfully.
            self.write(_('Record updated.'))
        else:
            raise Redirect('/')

if __name__ == '__main__':
    utils.run([('/edit', Edit)], debug=True)<|MERGE_RESOLUTION|>--- conflicted
+++ resolved
@@ -18,15 +18,10 @@
 import re
 import urlparse
 import utils
-<<<<<<< HEAD
 import wsgiref
 from access import check_user_role
 from main import USE_WHITELISTS
 from rendering import clean_json, json_encode
-=======
-from access import check_user_role
-from main import USE_WHITELISTS
->>>>>>> 74b3a195
 from utils import DateTime, ErrorMessage, HIDDEN_ATTRIBUTE_NAMES, Redirect
 from utils import db, get_message, html_escape, simplejson, to_unicode, users, _
 from feeds.crypto import sign, verify
@@ -120,7 +115,7 @@
             _('E-mail'), self.text_input(name + '.email', contact_email),
         )
 
-    def to_stored_value(self, name, value, request, attribute):
+    def parse_input(self, report, name, value, request, attribute):
         contact = (request.get(name + '.name', '') + '|' +
                    request.get(name + '.phone', '') + '|' +
                    request.get(name + '.email', ''))
@@ -262,28 +257,9 @@
     return ATTRIBUTE_TYPES[attribute.type].make_input(
         name, facility.get_value(name), attribute)
 
-<<<<<<< HEAD
 def render_json(value):
     """Renders the given value as json"""
     return clean_json(simplejson.dumps(value, indent=None, default=json_encode))
-=======
-def parse_input(report, request, attribute):
-    """Adds an attribute to the given Report based on a query parameter."""
-    name = attribute.key().name()
-    return ATTRIBUTE_TYPES[attribute.type].parse_input(
-        report, name, request.get(name, None), request, attribute)
-
-def has_input(request, attribute):
-    """Returns True if the request has an input for the given attribute.
-       Does not check if that input is different than the previous value."""
-    return request.get(attribute.key().name()) is not None
-
-def get_last_report(version, facility_name):
-    return (model.Report.all()
-            .ancestor(version)
-            .filter('facility_name =', facility_name)
-            .order('-timestamp')).get()
->>>>>>> 74b3a195
 
 def render_attribute_as_json(facility, attribute):
     """Returns the value of this attribute as a JSON string"""
@@ -338,22 +314,9 @@
 
         self.require_logged_in_user()
 
-<<<<<<< HEAD
         if USE_WHITELISTS:
             self.require_user_role('editor')
 
-=======
-        # TODO(shakusa) Can remove after launch when we no longer want to
-        # restrict editing to editors
-        if USE_WHITELISTS:
-            self.require_user_role('editor', self.params.cc)
-
-        try:
-            self.version = utils.get_latest_version(self.params.cc)
-        except:
-            #i18n: Error message for request missing country code.
-            raise ErrorMessage(404, _('Invalid or missing country code.'))
->>>>>>> 74b3a195
         self.facility = model.Facility.get_by_key_name(
             self.params.facility_name)
         if not self.facility:
@@ -431,7 +394,6 @@
                          % (nickname, affiliation, self.auth.email))
 
         logging.info("record by user: %s" % self.user)
-<<<<<<< HEAD
 
         def update(key, facility_type, attributes, request, user, auth):
             facility = db.get(key)
@@ -473,27 +435,6 @@
         db.run_in_transaction(update, self.facility.key(), self.facility_type,
                               self.attributes, self.request,
                               self.user, self.auth)
-=======
-        last_report = get_last_report(self.version, self.params.facility_name)
-        report = model.Report(
-            self.version,
-            facility_name=self.facility.key().name(),
-            date=utils.Date.today(),
-            user=self.user,
-        )
-        for name in self.facility_type.attribute_names:
-            attribute = self.attributes[name]
-            # has_input() is here for a corner case: If the form was viewed when
-            # the user did not have permission to edit some fields, then they
-            # were granted access before submitting, non-editable fields would
-            # not be present in the form and we would forget the value from
-            # last_report
-            if attribute.editable and has_input(self.request, attribute):
-                parse_input(report, self.request, attribute)
-            else:
-                setattr(report, name, getattr(last_report, name, None))
-        report.put()
->>>>>>> 74b3a195
         if self.params.embed:
             #i18n: Record updated successfully.
             self.write(_('Record updated.'))
