# Copyright 2009-2010 by Ka-Ping Yee
#
# Licensed under the Apache License, Version 2.0 (the "License");
# you may not use this file except in compliance with the License.
# You may obtain a copy of the License at
#
#     http://www.apache.org/licenses/LICENSE-2.0
#
# Unless required by applicable law or agreed to in writing, software
# distributed under the License is distributed on an "AS IS" BASIS,
# WITHOUT WARRANTIES OR CONDITIONS OF ANY KIND, either express or implied.
# See the License for the specific language governing permissions and
# limitations under the License.

from google.appengine.api.labs import taskqueue
from google.appengine.api.labs.taskqueue import Task

import cache
import datetime
import logging
import model
import pickle
import re
import urlparse
import utils
import wsgiref

from access import check_action_permitted
from feed_provider import schedule_add_record
from feeds.crypto import sign, verify
from rendering import to_json
from utils import DateTime, ErrorMessage, HIDDEN_ATTRIBUTE_NAMES, Redirect
from utils import db, can_edit, get_message, html_escape
from utils import to_unicode, users, _

XSRF_KEY_NAME = 'resource-finder-edit'
DAY_SECS = 24 * 60 * 60

class ChangeMetadata:
    """Simple struct to hold metadata for a change and reduce the number of
    arguments passed around to various functions."""
    def __init__(self, observed, author, author_nickname, author_affiliation):
        self.observed = observed
        self.author = author
        self.author_nickname = author_nickname
        self.author_affiliation = author_affiliation

# ==== Form-field generators and parsers for each attribute type =============

class AttributeType:
    input_size = 10

    def text_input(self, name, value):
        """Generates a text input field."""
        value = to_unicode(value)
        return u'<input name="%s" value="%s" size=%d>' % (
            html_escape(name), html_escape(value), self.input_size)

    def make_input(self, name, value, attribute=None):
        """Generates the HTML for an input field for the given attribute."""
        return self.text_input(name, value)

    def to_stored_value(self, name, value, request, attribute):
        """Converts args into the storage value for this attribute type."""
        if isinstance(value, basestring):
            value = value.strip()
        if value or value == 0:
            return value
        return None

    def apply_change(self, subject, minimal_subject, report, subject_type,
                     request, attribute, change_metadata):
        """Adds an attribute to the given Subject, MinimalSubject, and
        Report based on a query parameter. Also adds the required change
        history fields according to the invariants in model.py."""
        name = attribute.key().name()
        value = self.to_stored_value(name, request.get(name, None),
                                     request, attribute)
        comment = request.get('%s__comment' % name, None)

        report.set_attribute(name, value, comment)
        subject.set_attribute(name, value,
                               change_metadata.observed,
                               change_metadata.author,
                               change_metadata.author_nickname,
                               change_metadata.author_affiliation,
                               comment)
        if name in subject_type.minimal_attribute_names:
            minimal_subject.set_attribute(name, value)

class StrAttributeType(AttributeType):
    input_size = 40

class TextAttributeType(AttributeType):
    def make_input(self, name, value, attribute):
        return '<textarea name="%s" rows=5 cols=34>%s</textarea>' % (
            html_escape(name), html_escape(value or ''))

    def to_stored_value(self, name, value, request, attribute):
        if value:
            return db.Text(value)
        return None

class ContactAttributeType(AttributeType):
    input_size = 30

    def make_input(self, name, value, attribute):
        contact_name, contact_phone, contact_email = (
            (value or '').split('|') + ['', '', ''])[:3]
        return '''<table>
                    <tr><td class="label">%s</td><td>%s</td></tr>
                    <tr><td class="label">%s</td><td>%s</td></tr>
                    <tr><td class="label">%s</td><td>%s</td></tr>
                  </table>''' % (
            #i18n: a person's name
            _('Name'), self.text_input(name + '.name', contact_name),
            #i18n: telephone number
            _('Phone'), self.text_input(name + '.phone', contact_phone),
            #i18n: E-mail address
            _('E-mail'), self.text_input(name + '.email', contact_email),
        )

    def parse_input(self, report, name, value, request, attribute):
        contact = (request.get(name + '.name', '') + '|' +
                   request.get(name + '.phone', '') + '|' +
                   request.get(name + '.email', ''))
        # make sure we put None if all three are empty
        return contact != '||' and contact or None

class DateAttributeType(AttributeType):
    input_size = 10

    def to_stored_value(self, name, value, request, attribute):
        if not value or not value.strip():
            return None
        try:
            year, month, day = map(int, value.split('-'))
            return DateTime(year, month, day)
        except (TypeError, ValueError):
            raise ErrorMessage(
                #i18n: Error message for invalid date entry
                400, _('Invalid date: %(date)r (need YYYY-MM-DD format)')
                % value)

class IntAttributeType(AttributeType):
    input_size = 10

    def to_stored_value(self, name, value, request, attribute):
        if value or value == 0:
            return int(float(value))
        return None

class FloatAttributeType(IntAttributeType):
    def make_input(self, name, value, attribute):
        return AttributeType.make_input(self, name, '%g' % value, attribute)

    def to_stored_value(self, name, value, request, attribute):
        if value or value == 0:
            return float(value)
        return None

class BoolAttributeType(AttributeType):
    def make_input(self, name, value, attribute):
        options = []
        if value == True:
            value = 'TRUE'
        elif value == False:
            value = 'FALSE'
        else:
            value = ''
        for choice, title in [
            #i18n: Form option to indicate that a value is not specified
            ('', to_unicode(_('(unspecified)'))),
            #i18n: Form option for a true Boolean value
            ('TRUE', to_unicode(_('Yes'))),
            #i18n: Form option for a false Boolean value
            ('FALSE', to_unicode(_('No')))]:
            selected = (value == choice) and 'selected' or ''
            options.append('<option value="%s" %s>%s</option>' %
                           (choice, selected, title))
        return '<select name="%s">%s</select>' % (
            html_escape(name), ''.join(options))

    def to_stored_value(self, name, value, request, attribute):
        # Note: There are 3 states here to account for, 'True', 'False',
        # or 'None' (aka no answer)
        if value:
            return (value == 'TRUE')
        return None

class ChoiceAttributeType(AttributeType):
    def make_input(self, name, value, attribute):
        options = []
        if value is None:
            value = ''
        for choice in [''] + attribute.values:
            message = get_message('attribute_value', choice)
            #i18n: Form option to indicate that a value is not specified
            title = html_escape(message or to_unicode(_('(unspecified)')))
            selected = (value == choice) and 'selected' or ''
            options.append('<option value="%s" %s>%s</option>' %
                           (choice, selected, title))
        return '<select name="%s">%s</select>' % (
            html_escape(name), ''.join(options))

class MultiAttributeType(AttributeType):
    def make_input(self, name, value, attribute):
        if value is None:
            value = []
        checkboxes = []
        for choice in attribute.values:
            message = get_message('attribute_value', choice)
            #i18n: Form option to indicate that a value is not specified
            title = html_escape(message or to_unicode(_('(unspecified)')))
            checked = (choice in value) and 'checked' or ''
            id = name + '.' + choice
            checkboxes.append(
                ('<input type=checkbox name="%s" id="%s" %s>' +
                 '<label for="%s">%s</label>') % (id, id, checked, id, title))
        return '<br>\n'.join(checkboxes)
    
    def to_stored_value(self, name, value, request, attribute):
        value = []
        for choice in attribute.values:
            if request.get(name + '.' + choice):
                value.append(choice)
        return value or None

class GeoPtAttributeType(AttributeType):
    def make_input(self, name, value, attribute):
        lat = value and value.lat or ''
        lon = value and value.lon or ''

        #i18n: Label for text input
        return (to_unicode(_('Latitude')) + ' '
                + self.text_input('%s.lat' % name, lat) +
                '&nbsp;' +
                #i18n: Label for text input
                to_unicode(_('Longitude')) + ' '
                + self.text_input('%s.lon' % name, lon))

    def to_stored_value(self, name, value, request, attribute):
        lat = request.get('%s.lat' % name, None)
        lon = request.get('%s.lon' % name, None)
        if lat and long:
            return db.GeoPt(float(lat), float(lon))
        return None

ATTRIBUTE_TYPES = {
    'str': StrAttributeType(),
    'text': TextAttributeType(),
    'contact': ContactAttributeType(),
    'date': DateAttributeType(),
    'int': IntAttributeType(),
    'float': FloatAttributeType(),
    'bool': BoolAttributeType(),
    'choice': ChoiceAttributeType(),
    'multi': MultiAttributeType(),
    'geopt': GeoPtAttributeType(),
}

def make_input(subject, attribute):
    """Generates the HTML for an input field for the given attribute.
    'subject' can be None to set up an empty form for a new subject."""
    name = attribute.key().name()
    return ATTRIBUTE_TYPES[attribute.type].make_input(
        name, subject and subject.get_value(name), attribute)

def render_attribute_as_json(subject, attribute):
    """Returns the value of this attribute as a JSON string.
    'subject' can be None for a not-yet-created subject."""
    name = attribute.key().name()
    return to_json(subject and subject.get_value(name))

def apply_change(subject, minimal_subject, report, subject_type,
                 request, attribute, change_metadata):
    """Adds an attribute to the given Subject, MinimalSubject and Report
    based on a query parameter."""
    attribute_type = ATTRIBUTE_TYPES[attribute.type]
    attribute_type.apply_change(subject, minimal_subject, report,
                                subject_type, request, attribute,
                                change_metadata)

def has_changed(subject, request, attribute):
    """Returns True if the request has an input for the given attribute
    and that attribute has changed from the previous value in the subject."""
    name = attribute.key().name()
    value = ATTRIBUTE_TYPES[attribute.type].to_stored_value(
        name, request.get(name, None), request, attribute)
    current = to_json(value)
    previous = request.get('editable.%s' % name, None)
    return previous != current

def has_comment_changed(subject, request, attribute):
    """Returns True if the request has a comment for the given attribute
    and that comment has changed from the previous value in subject."""
    name = attribute.key().name()
    old_comment = subject.get_comment(name)
    new_comment = request.get('%s__comment' % name)
    return new_comment and (old_comment != new_comment)

def is_editable(request, attribute):
    """Returns true if the special hidden 'editable.name' field is set in
    the request, indicating that the given field was editable by the user
    at the time the edit page was rendered."""
    return 'editable.%s' % attribute.key().name() in request.arguments()

<<<<<<< HEAD
def can_edit(account, subdomain, attribute, new=False):
    """Returns True if the user can edit the given attribute."""
    return new or not attribute.edit_action or check_action_permitted(
        account, subdomain, attribute.edit_action)

=======
>>>>>>> 4fbd1aa8
def get_suggested_nickname(user):
    """Returns the suggested Account.nickname based on a user.nickname"""
    return re.sub('@.*', '', user and user.nickname() or '')

def get_source_url(request):
    source_url = wsgiref.util.request_uri(request.environ)
    parsed_url = urlparse.urlparse(source_url)
    return len(parsed_url) > 1 and '://'.join(parsed_url[:2]) or None

def update(subject_name, subject_type, request, user, account, attributes,
           subdomain, new=False, transactional=True):
    """Given a subject name, subject type, and request information from the
    edit page, this updates or creates the subject as requested (i.e. adds a
    Report and updates or creates the Subject and MinimalSubject with the
    latest values).  Also queues a task to send out any relevant mail alerts.

    Args:
        key: key_name of the potentially changed subject
        subject_type: type of the subject
        request: http request information
        user: current user
        account: current user's account
        attributes: a list of attributes for this subject
        subdomain: the current subdomain
        new: (optional) True if this update is for a new subject
        transactional: (optional) True if this function is being run in
            transaction
    """
    subject = model.Subject.get(subdomain, subject_name)
    if subject:
        minimal_subject = model.MinimalSubject.get_by_subject(subject)
    else:
        # Create a new subject.
        subject = model.Subject.create(
            subdomain, subject_type, subject_name, user)
        minimal_subject = model.MinimalSubject.create(subject)
    utcnow = datetime.datetime.utcnow().replace(microsecond=0)

    # Add the new Report.
    report = model.Report(
        subject,
        arrived=utcnow,
        source=get_source_url(request),
        author=user,
        observed=utcnow)
    change_metadata = ChangeMetadata(
        utcnow, user, account.nickname, account.affiliation)
    has_changes = False
    changed_attributes_dict = {}
    changed_attribute_information = []
    unchanged_attribute_values = {}

    # Validate the changes and package them up for use by mail_alerts.py.
    for name in subject_type.attribute_names:
        attribute = attributes[name]
        # To change an attribute, it has to have been marked editable
        # at the time the page was rendered, the new value has to be
        # different than the one in the subject at the time the page
        # rendered, and the user has to have permission to edit it now.
        value_changed = has_changed(subject, request, attribute)
        comment_changed = has_comment_changed(
            subject, request, attribute)
        if (is_editable(request, attribute) and
            (value_changed or comment_changed)):
            if not can_edit(account, subdomain, attribute, new):
                raise ErrorMessage(
                    403, _(
                    #i18n: Error message for lacking edit permissions
                    '%(user)s does not have permission to edit %(a)s')
                    % {'user': user.email(),
                       'a': get_message('attribute_name', attribute)})
            has_changes = True
            change_info = {'attribute': name,
                           'old_value': subject.get_value(name)}
            apply_change(subject, minimal_subject, report,
                         subject_type, request, attribute,
                         change_metadata)
            change_info['new_value'] = subject.get_value(name)
            change_info['author'] = subject.get_author_nickname(name)
            changed_attribute_information.append(change_info)
            changed_attributes_dict[name] = attribute
        else:
            unchanged_attribute_values[name] = subject.get_value(name)
    
    if has_changes:
        # Schedule a task to add a feed record.
        # We can't really do this inside this transaction, since
        # feed records are not part of the entity group.
        # Transactional tasks is the closest we can get.
        # TODO(kpy): This is disabled for now because it causes
        # intermittent exceptions.  Re-enable it when we have it
        # tested and working.
        # schedule_add_record(self.request, user,
        #     subject, changed_attributes_dict, utcnow)
        db.put([report, subject, minimal_subject])
        cache.MINIMAL_SUBJECTS[subdomain].flush()
        cache.JSON[subdomain].flush()
        
        # On edit, create a task to e-mail users who have subscribed
        # to that subject.
        params = {
            'subject_name': subject.key().name(),
            'action': 'subject_changed',
            'changed_data': utils.url_pickle(changed_attribute_information),
            'unchanged_data': utils.url_pickle(unchanged_attribute_values)
        }

        taskqueue.add(url='/mail_alerts', method='POST',
                      params=params, transactional=transactional)


# ==== Handler for the edit page =============================================

class Edit(utils.Handler):
    def init(self):
        """Checks for logged-in user and sets up self.subject
        and self.subject_type based on the query params."""
        # Regardless of permissions, the user has to be logged in so we
        # can record the author information with the edit.
        self.require_logged_in_user()

        if self.params.add_new:
            # Need 'add' permission to see or submit the edit form.
            self.require_action_permitted('add')
            # Create a dummy subject
            self.subject = model.Subject.create(
                self.subdomain, 'foo', None, None)
            lat = self.request.get('lat')
            lon = self.request.get('lon')
            if lat and lon:
                self.subject.set_attribute('location', db.GeoPt(lat, lon), None,
                                           None, None, None, None)
            self.subject_type = cache.SUBJECT_TYPES[self.subdomain].get(
                self.params.subject_type)
            if not self.subject_type:
                #i18n: Error message for a missing subject type.
                raise ErrorMessage(400, _('Invalid or missing subject type.'))
        else:
            # Need 'edit' permission to see or submit the edit form.
            self.require_action_permitted('edit')
            self.subject = model.Subject.get(
                self.subdomain, self.params.subject_name)
            if not self.subject:
                #i18n: Error message for request missing subject name.
                raise ErrorMessage(404, _('Invalid or missing subject name.'))
            self.subject_type = \
                cache.SUBJECT_TYPES[self.subdomain][self.subject.type]

    def get(self):
        self.init()
        fields = []
        readonly_fields = []

        for name in self.subject_type.attribute_names:
            if name in HIDDEN_ATTRIBUTE_NAMES:
                continue
            attribute = cache.ATTRIBUTES[name]
            comment = self.subject and self.subject.get_comment(name) or ''
            if can_edit(self.account, self.subdomain, attribute,
                        self.params.add_new):
                value = self.subject.get_value(name)
                if self.params.add_new and (value or value == 0):
                    previous_value = ''
                else:
                    previous_value = render_attribute_as_json(
                        self.subject, attribute)
                fields.append({
                    'name': name,
                    'title': get_message('attribute_name', name),
                    'type': attribute.type,
                    'input': make_input(self.subject, attribute),
                    'previous': previous_value,
                    'comment': '',
                })
            else:
                readonly_fields.append({
                    'title': get_message('attribute_name', name),
                    'value': self.subject and self.subject.get_value(name)
                })

        token = sign(XSRF_KEY_NAME, self.user.user_id(), DAY_SECS)

        subject_title = self.subject and self.subject.get_value('title')
        subject_type_title = get_message('subject_type', self.subject_type)
        self.render('templates/edit.html',
            token=token, params=self.params, account=self.account,
            # TODO(kpy): Without to_utf8(), {% blocktrans %} fails.  Why?
            subject_title=utils.to_utf8(subject_title),
            subject_type_title=utils.to_utf8(subject_type_title),
            fields=fields, readonly_fields=readonly_fields,
            suggested_nickname=get_suggested_nickname(self.user),
            edit_url=self.get_url('/edit'),
            logout_url=users.create_logout_url('/'),
            subdomain=self.subdomain)

    def post(self):
        self.init()
        if self.request.get('cancel'):
            raise Redirect(self.get_url('/'))

        if not verify(XSRF_KEY_NAME, self.user.user_id(),
            self.request.get('token')):
            raise ErrorMessage(403, 'Unable to submit data for %s'
                               % self.user.email())

        if not self.account.nickname:
            nickname = self.request.get('account_nickname', None)
            if not nickname:
                logging.error("Missing editor nickname")
                #i18n: Error message for request missing nickname
                raise ErrorMessage(400, 'Missing editor nickname.')
            self.account.nickname = nickname.strip()

            affiliation = self.request.get('account_affiliation', None)
            if not affiliation:
                logging.error("Missing editor affiliation")
                #i18n: Error message for request missing affiliation
                raise ErrorMessage(400, 'Missing editor affiliation.')
            self.account.affiliation = affiliation.strip()
            self.account.actions.append('edit')
            self.account.put()
            logging.info('Assigning nickname "%s" and affiliation "%s" to %s'
                         % (nickname, affiliation, self.account.email))

        logging.info("record by user: %s" % self.user)

        # Cannot run datastore queries in a transaction outside the entity group
        # being modified, so fetch the attributes and default account here
        attributes = cache.ATTRIBUTES.load()
        cache.DEFAULT_ACCOUNT.load()
        if self.subject and not self.params.add_new:
            subject_name = model.get_name(self.subject)
        else:
            subject_name = model.Subject.generate_name(
                self.request.headers['Host'], self.subject_type)
        db.run_in_transaction(update, subject_name, self.subject_type,
                              self.request, self.user, self.account,
                              attributes, self.subdomain,
                              new=bool(self.params.add_new))
        if not self.params.add_new and self.params.embed:
            #i18n: Record updated successfully.
            self.write(_('Record updated.'))
            # Fire off a task to asynchronously refresh the JSON cache
            # and reduce the latency of the next page load.
            taskqueue.add(url='/refresh_json_cache?lang=%s&subdomain=%s'
                          % (self.params.lang, self.subdomain), method='GET')
        elif self.params.add_new:
            # Send edit.js the new subject's name so it can auto select it
            # on page refresh.
            self.write(self.get_url('/?subject_name=%s' % subject_name))
        else:
            raise Redirect(self.get_url('/'))

if __name__ == '__main__':
    utils.run([('/edit', Edit)], debug=True)<|MERGE_RESOLUTION|>--- conflicted
+++ resolved
@@ -305,14 +305,11 @@
     at the time the edit page was rendered."""
     return 'editable.%s' % attribute.key().name() in request.arguments()
 
-<<<<<<< HEAD
 def can_edit(account, subdomain, attribute, new=False):
     """Returns True if the user can edit the given attribute."""
     return new or not attribute.edit_action or check_action_permitted(
         account, subdomain, attribute.edit_action)
 
-=======
->>>>>>> 4fbd1aa8
 def get_suggested_nickname(user):
     """Returns the suggested Account.nickname based on a user.nickname"""
     return re.sub('@.*', '', user and user.nickname() or '')
