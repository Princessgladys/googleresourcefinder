# Copyright 2009-2010 by Ka-Ping Yee
#
# Licensed under the Apache License, Version 2.0 (the "License");
# you may not use this file except in compliance with the License.
# You may obtain a copy of the License at
#
#     http://www.apache.org/licenses/LICENSE-2.0
#
# Unless required by applicable law or agreed to in writing, software
# distributed under the License is distributed on an "AS IS" BASIS,
# WITHOUT WARRANTIES OR CONDITIONS OF ANY KIND, either express or implied.
# See the License for the specific language governing permissions and
# limitations under the License.

application: resource-finder
version: 1
runtime: python
api_version: 1

inbound_services:
- mail

handlers:

# -------------------------------------------- Subdomain-dependent endpoints

# User-facing pages.

- url: /
  script: main.py

- url: /edit
  script: edit.py

- url: /request_access
  script: request_access.py

- url: /grant_access
  script: grant_access.py

- url: /export
  script: export.py

- url: /monitor
  script: monitor.py

- url: /bubble
  script: bubble.py

- url: /settings
  script: settings.py

- url: /subscribe
  script: subscribe.py

# Public machine endpoints.

- url: /feeds/delta(/.*)?
  script: feeds_delta.py

# ------------------------------------------ Subdomain-independent endpoints

# Static JavaScript and CSS.

- url: /static
  static_dir: static

# Static internationalized pages.

- url: /terms
  script: terms.py

- url: /privacy
  script: privacy.py

- url: /help.*
  script: help.py

- url: /embed
  script: embed.py

# Public machine endpoints.

- url: /mail_alerts
  script: mail_alerts.py

- url: /subscribe
  script: subscribe.py

- url: /purge
  script: purge.py

# Human administrative endpoints.

- url: /stats.*
  script: $PYTHON_LIB/google/appengine/ext/appstats/ui.py
  login: admin

- url: /pubsub
  script: pubsub.py
  login: admin

# Machine administrative endpoints.

- url: /remote_api
  script: $PYTHON_LIB/google/appengine/ext/remote_api/handler.py
  login: admin

- url: /cron
  script: cron.py
  login: admin

<<<<<<< HEAD
- url: /tasks/add_feed_record
  script: feed_provider.py
=======
- url: /mail_alerts
  script: mail_alerts.py
>>>>>>> 932021d2
  login: admin

- url: /refresh_json_cache
  script: refresh_json_cache.py
  login: admin

<<<<<<< HEAD
# Incoming mail handlers.

- url: /_ah/mail/(.+)-updates@resource-finder.appspotmail.com
  script: mail_editor.py
=======
- url: /subscribe
  script: subscribe.py
  login: admin

- url: /tasks/external
  script: feedlib/tasks_external.py
  login: admin

- url: /tasks/add_delta_entry
  script: tasks_add_delta_entry.py
  login: admin
>>>>>>> 932021d2
<|MERGE_RESOLUTION|>--- conflicted
+++ resolved
@@ -28,6 +28,7 @@
 
 - url: /
   script: main.py
+
 
 - url: /edit
   script: edit.py
@@ -110,27 +111,12 @@
   script: cron.py
   login: admin
 
-<<<<<<< HEAD
-- url: /tasks/add_feed_record
-  script: feed_provider.py
-=======
-- url: /mail_alerts
-  script: mail_alerts.py
->>>>>>> 932021d2
-  login: admin
-
 - url: /refresh_json_cache
   script: refresh_json_cache.py
   login: admin
 
-<<<<<<< HEAD
-# Incoming mail handlers.
-
-- url: /_ah/mail/(.+)-updates@resource-finder.appspotmail.com
-  script: mail_editor.py
-=======
-- url: /subscribe
-  script: subscribe.py
+- url: /tasks/add_feed_record
+  script: feed_provider.py
   login: admin
 
 - url: /tasks/external
@@ -140,4 +126,8 @@
 - url: /tasks/add_delta_entry
   script: tasks_add_delta_entry.py
   login: admin
->>>>>>> 932021d2
+
+# Incoming mail handlers.
+
+- url: /_ah/mail/(.+)-updates@resource-finder.appspotmail.com
+  script: mail_editor.py
