--- conflicted
+++ resolved
@@ -25,6 +25,28 @@
     return document.getElementById(id);
   }
 
+  function ensure_array_indexOf() {
+    // Array.prototype.indexOf is not implemented in all browsers
+    if (!Array.prototype.indexOf) {
+      Array.prototype.indexOf = function(elt /*, from*/) {
+        var len = this.length;
+
+        var from = Number(arguments[1]) || 0;
+        from = (from < 0) ? Math.ceil(from) : Math.floor(from);
+        if (from < 0) {
+          from += len;          
+        }
+
+        for (; from < len; from++) {
+          if (from in this && this[from] === elt) {
+            return from;            
+          }
+        }
+        return -1;
+      };
+    }
+  }
+
   function set_error(name, valid, error) {
     $(name + '_errorbox').className =
         valid ? 'errorbox-good' : 'errorbox-bad';
@@ -43,35 +65,10 @@
     return valid;
   }
 
-<<<<<<< HEAD
-  function validate_name_affil() {
-    if (button_click !== 'save') {
-      return true;
-    }
-    var nickname = $('auth_nickname');
-    var affiliation = $('auth_affiliation');
-    if (!nickname) {
-      return true;
-    }
-    
-    var nickname_value = nickname.value ? nickname.value.trim() : null;
-    var affiliation_value = affiliation.value ? affiliation.value.trim() : null;
-
-    $('nickname_errorbox').className =
-        nickname_value ? 'errorbox-good' : 'errorbox-bad';
-    $('nickname_errormsg').className =
-        nickname_value ? 'hidden' : 'errormsg';
-    $('affiliation_errorbox').className =
-        affiliation_value ? 'errorbox-good' : 'errorbox-bad';
-    $('affiliation_errormsg').className =
-        affiliation_value ? 'hidden' : 'errormsg';
-    
-    return nickname_value && affiliation_value ? true : false;
-=======
   function validate_required_string(input, opt_error) {
     var value = input.value ? input.value.trim() : null;
     set_error(input.name, value, locale.ERROR_FIELD_IS_REQUIRED());
-    return value;
+    return value ? true : false;
   }
 
   function is_valid_number(value) {
@@ -127,13 +124,15 @@
     var trs = document.getElementsByTagName('tr');
     for (var i = 0; i < trs.length; i++) {
       var tr = trs[i];
-      var cssClass = tr.className;
-      if (cssClass.indexOf('int') != -1 || cssClass.indexOf('float') != -1) {
+      var classes = tr.className.split(' ');
+      ensure_array_indexOf();
+      if (classes.indexOf('int') != -1 || classes.indexOf('float') != -1) {
         valid &= validate_number(tr.getElementsByTagName('input')[0]);
-      } else if (cssClass.indexOf('geopt') != -1) {
-        valid &= validate_geopt(tr.getElementsByTagName('input'));
+      } else if (classes.indexOf('geopt') != -1) {
+        var inputs = tr.getElementsByTagName('input');
+        valid &= validate_geopt([inputs[0], inputs[1]]);
       }
-    }
+    }      
 
     return valid ? true : false;
   }
@@ -144,7 +143,6 @@
 
   function cancel() {
     button_click = 'cancel';
->>>>>>> 63780c90
   }
 
   function init() {
