--- conflicted
+++ resolved
@@ -73,7 +73,6 @@
       LINK_END: HTML('</a>')
     });
 
-  var availability_info;
   var values = facility.last_report && facility.last_report.values;
   var availability_info;
   if (values && typeof(values[attributes_by_name.total_beds]) === 'number') {
@@ -92,20 +91,14 @@
     LONGITUDE: facility.location.lon
   });
 
-<<<<<<< HEAD
-  var address_info = render(values && values[attributes_by_name.address]);
-=======
-  var healthc_id = values && values[attributes_by_name.healthc_id] || '\u2013';
->>>>>>> fc0f93c4
+ var healthc_id = values && values[attributes_by_name.healthc_id] || '\u2013';
+ var address_info = render(values && values[attributes_by_name.address]);
 
   var attributes_info = [];
   for (var i = 0; i < attribute_is.length; i++) {
     var a = attribute_is[i];
-<<<<<<< HEAD
-    if (a === attributes_by_name.address) {
-=======
-    if (a === attributes_by_name.healthc_id) {
->>>>>>> fc0f93c4
+    if (a === attributes_by_name.healthc_id ||
+        a === attributes_by_name.address) {
       continue;
     }
     var attribute = attributes[a];
