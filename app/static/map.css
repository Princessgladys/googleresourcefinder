--- conflicted
+++ resolved
@@ -103,8 +103,4 @@
 .facility-info .attribute .value { color: #000; }
 .facility-info .text { margin-left: 2em; }
 
-<<<<<<< HEAD
-tr.disabled td { color: #aaa; }
-=======
-.disabled { color: #666; }
->>>>>>> 17f88f46
+tr.disabled td { color: #aaa; }