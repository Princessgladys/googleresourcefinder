--- conflicted
+++ resolved
@@ -711,10 +711,8 @@
         onmouseover: hover_activator('facility-' + f),
         onmouseout: hover_deactivator('facility-' + f)
       });
-      var cells = []
       var title = facility.values[attributes_by_name.title];
-      var disabledClass = is_facility_closed(facility) ? ' disabled' : '';
-      cells = [$$('td', {'class': 'facility-title' + disabledClass}, title)];
+      var cells = [$$('td', {'class': 'facility-title'}, title)];
       if (facility) {
         for (var c = 1; c < summary_columns.length; c++) {
           var value = summary_columns[c].get_value(facility.values);
@@ -1165,15 +1163,10 @@
 
   if (markers[selected_facility_i]) {
     show_loading(true);
-<<<<<<< HEAD
-    jQuery.ajax({
-      url: 'bubble?facility_name=' + selected_facility.name,
-=======
     var url = 'bubble?facility_name=' + selected_facility.name;
     _gaq.push(['_trackEvent', 'bubble', 'open', selected_facility.name]);
     jQuery.ajax({
       url: url,
->>>>>>> 17f88f46
       type: 'GET',
       timeout: 10000,
       error: function(request, textStatus, errorThrown){
@@ -1185,16 +1178,12 @@
         info.setContent(result);
         info.open(map, markers[selected_facility_i]);
         // Sets up the tabs and should be called after the DOM is created.
-<<<<<<< HEAD
-        jQuery('#bubble-tabs').tabs();
-=======
         jQuery('#bubble-tabs').tabs({
           select: function(event, ui) {
             _gaq.push(['_trackEvent', 'bubble', 'click ' + ui.tab.innerText,
               selected_facility.name]);
           }
         });
->>>>>>> 17f88f46
         show_loading(false);
       }
     });
