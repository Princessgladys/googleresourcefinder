--- conflicted
+++ resolved
@@ -1354,19 +1354,12 @@
   return false;
 }
 
-<<<<<<< HEAD
-function initialize_geocoder() {
-  geocoder = new google.maps.Geocoder();
-  return;
-}
-=======
->>>>>>> e369bfcc
+
 
 function handle_default_location_error(){
   alert('Error');
 }
 
-<<<<<<< HEAD
 function update_user_location(lat, lon, address) {
   // Use AJAX to load the form in the InfoWindow, then reopen the
   // InfoWindow so that it resizes correctly.
@@ -1387,19 +1380,6 @@
   return true;
 }
 
-function handle_default_location(second_try) {
-  var user_entered_location = $('user_address').value;
-  update_user_location(0, 0, user_entered_location);
-  return;
-  var lat;
-  var lng;
-  if (geocoder) {
-    geocoder.geocode( { 'address': user_entered_location},
-=======
-function update_user_location(lat, lng, address) {
-  alert(lat + lng + address);
-  return true;
-}
 
 function handle_default_location() {
   var user_entered_location = $('user_address').value;
@@ -1407,17 +1387,12 @@
   if (geocoder) {
     geocoder.geocode( { 'address': user_entered_location,
                         'bounds': bounds},
->>>>>>> e369bfcc
                       function(results, status) {
       if (status == google.maps.GeocoderStatus.OK) {
         lat = results[0].geometry.location.lat();
         lng = results[0].geometry.location.lng();
         address = results[0].formatted_address;
         update_status = update_user_location(lat, lng, address);
-<<<<<<< HEAD
-        
-=======
->>>>>>> e369bfcc
         if (update_status) {
           return;
         } else {
@@ -1430,22 +1405,11 @@
       }
     });
   } else {
-<<<<<<< HEAD
-    if (second_try) {
-      alert('Error');
-    } else {
-      initialize_geocoder();
-      handle_default_location(true);    
-    }
-=======
       handle_default_location_error();
->>>>>>> e369bfcc
   }
   return;
 }
 
-<<<<<<< HEAD
-=======
 function render_location_form(loc_message) {
   section = $('default-location-form');
   section.style.display = "inline";
@@ -1454,5 +1418,4 @@
   location_msg.innerHTML = msg + "<br />"
 }
 
->>>>>>> e369bfcc
 log('map.js finished loading.');