--- conflicted
+++ resolved
@@ -1137,11 +1137,7 @@
   var last_report = selected_facility.last_report;
   if (last_report) {
     var ymd = last_report.date.split('-');
-<<<<<<< HEAD
-    last_updated = locale.UPDATED() + ' ' + locale.DATE_FORMAT_MEDIUM(
-=======
     last_updated = locale.UPDATED() + locale.DATE_FORMAT_MEDIUM(
->>>>>>> 718ab2b8
       {MONTH: locale.MONTH_ABBRS[ymd[1] - 1](), DAY: (ymd[2] - 0),
        YEAR: ymd[0]});
   }
