/*
# Copyright 2009-2010 by Ka-Ping Yee
#
# Licensed under the Apache License, Version 2.0 (the "License");
# you may not use this file except in compliance with the License.
# You may obtain a copy of the License at
#
#     http://www.apache.org/licenses/LICENSE-2.0
#
# Unless required by applicable law or agreed to in writing, software
# distributed under the License is distributed on an "AS IS" BASIS,
# WITHOUT WARRANTIES OR CONDITIONS OF ANY KIND, either express or implied.
# See the License for the specific language governing permissions and
# limitations under the License.
*/

/**
 * @fileoverview Main entry point. Manages parsing data from the page on load,
 *     displays it in the data view and map view, and sets up event handlers
 *     to handle the interaction between views.
 *     For now, also acts as the entry point for print view; take care to note
 *     use of the externally-defined 'print' variable.
 * @author kpy@google.com (Ka-Ping Yee)
 */

// ==== Constants

var STATUS_GOOD = 1;
var STATUS_BAD = 2;
var STATUS_UNKNOWN = 3;
var MAX_STATUS = 3;

var STATUS_ICON_COLORS = [null, '080', 'a00', '444'];
var STATUS_TEXT_COLORS = [null, '040', 'a00', '444'];
var STATUS_ZINDEXES = [null, 3, 2, 1];
var STATUS_LABEL_TEMPLATES = [
  null,
  'One or more ${ALL_SUPPLIES}',
  'No ${ANY_SUPPLY}',
  'Data missing for ${ANY_SUPPLY}'
];

// Temporary tweak for Health 2.0 demo (icons are always green).
STATUS_ICON_COLORS = [null, '080', '080', '080'];
STATUS_TEXT_COLORS = [null, '040', '040', '040'];

// In print view, limit the number of markers being printed on the map at once
// both for display and performance concerns.
// TODO: It would be better to instead figure out how to render markers in a
// smart way so that they do not overlap.
var MAX_MARKERS_TO_PRINT = 50;

<<<<<<< HEAD
var METERS_TO_MILES = 0.000621371192;
var METERS_TO_KM = 0.001;

// Temporary for v1, this should be user-settable in the future
var PRINT_RADIUS_MILES = 10;
=======
// TODO: Re-enable when monitoring is re-enabled
var enable_freshness = false;
>>>>>>> fc0f93c4

// ==== Data loaded from the data store

var attributes = [null];
var attributes_by_name = {};  // {attribute_name: attribute_i}
var facility_types = [null];
var facilities = [null];
var divisions = [null];
var messages = {};  // {namespace: {name: {language: message}}

// ==== Columns shown in the facility table

rf.get_services_from_values = function(values) {
  services = translate_values(
      [].concat(values[attributes_by_name.services] || []))
  .join(', ');
  return services;
}

rf.get_services = function(facility) {
  var services = '';
  if (facility.last_report) {
    var values = facility.last_report.values;
    services = rf.get_services_from_values(values);
  }
  return services;
}

  
var summary_columns = [
  null, {
    get_title: function() {
      var beds_div = $$('div', {'class': 'beds'}, 'Open/Total Beds');
      return $$('div', {}, [beds_div, 'Services']);
    },
    get_value: function(values) {
      var services = rf.get_services_from_values(values);
      var total_beds = render(values[attributes_by_name.total_beds]);
      var open_beds = render(values[attributes_by_name.available_beds]);
      var beds = open_beds + ' / ' + total_beds;
      var beds_div = $$('div', {'class': 'beds'}, beds);
      // WebKit rendering bug: vertical alignment is off if services is ''.
      return $$('div', {}, [beds_div, services || '\u00a0']);
    }
  }
];

// ==== Filtering controls

var supply_sets = [
  null, {
    description_all: 'doctors',
    description_any: 'doctors',
    abbreviation: 'Doctors',
    supplies: [5]
  }, {
    description_all: 'patients',
    description_any: 'patients',
    abbreviation: 'Patients',
    supplies: [6]
  }, {
    description_all: 'beds',
    description_any: 'beds',
    abbreviation: 'Beds',
    supplies: [7]
  }, {
    description_all: 'capacity',
    description_any: 'capacity',
    abbreviation: 'Capacity',
    supplies: [8]
  }
];

var DEFAULT_SUPPLY_SET_I = 1;

// ==== Selection state

var selected_supply_set_i = -1;
var selected_supply_set = null;
var selected_filter_attribute_i = 0;
var selected_filter_value = null;
var selected_status_i = -1;
var selected_division_i = -1;
var selected_division = null;
var selected_facility_i = -1;
var selected_facility = null;

var facility_status_is = [];  // status of each facility for selected supplies
var bounds_match_selected_division = false;  // to skip redundant redraws

// ==== Live API objects

var map = null;
var info = null;
var markers = [];  // marker for each facility
var marker_clusterer = null;  // clusters markers for efficient rendering
var converted_markers_for_print = 0; // part of a hack for print support

// ==== Debugging

// Print a message to the Safari or Firebug console.
function log() {
  // The strange way this function is written seems to be the only one
  // working on IE
  if (typeof console === 'undefined') {
    return;
  }
  if (console && console.log) {
    if (console.log.apply) {
      console.log.apply(console, arguments);      
    } else {
      console.log(arguments[0]);
    }
  }
}

// ==== DOM utilities
var $j = jQuery;

// Get an element by its id.
function $(id) {
  return document.getElementById(id);
}

// Special-case attribute handling.  For each ('k', 'v') pair, attribute k is
// set by assigning to element.v rather than element.setAttribute('k', ...).
var SPECIAL_ATTRIBUTES = {
  'class': 'className',
  colspan: 'colSpan',
  onchange: 'onchange',
  onclick: 'onclick',
  onmouseout: 'onmouseout',
  onmouseover: 'onmouseover'
};

// Create an element with the given tag name and attributes.
function $$(tag_name, attrs, content) {
  var element = document.createElement(tag_name);
  for (var key in attrs) {
    if (typeof attrs[key] !== 'function') {
      element.setAttribute(key, attrs[key]);
    }
    if (key in SPECIAL_ATTRIBUTES) {
      element[SPECIAL_ATTRIBUTES[key]] = attrs[key];
    }
  }
  if (content !== undefined) {
    set_children(element, content);
  }
  return element;
}

// Replace all the children of an element with the given array of children.
function set_children(element, children) {
  if (!is_array(children)) {
    children = [children];
  }
  while (element.firstChild) {
    element.removeChild(element.firstChild);
  }
  for (var i = 0; i < children.length; i++) {
    var child = children[i];
    if (!child.tagName) {
      child = document.createTextNode('' + child);
    }
    element.appendChild(child);
  }
}

// Get the size of the document area of the browser window.
function get_window_size() {
  var width = window.innerWidth;
  var height = window.innerHeight;
  if (typeof(width) === 'undefined') {
    width = document.body.offsetWidth; // for IE
    height = document.body.offsetHeight; // for IE
  }
  return [width, height];
}

// Get the top coordinate of a given element relative to the whole document.
function get_element_top(element) {
  var top = 0;
  for (var node = element; node; node = node.offsetParent) {
    top += node.offsetTop;
  }
  return top;
}

// ==== Array utilities

function filter(array, predicate) {
  var results = [];
  for (var i = 0; i < array.length; i++) {
    if (predicate(array[i])) {
      results.push(array[i]);
    }
  }
  return results;
}

function any(array, predicate) {
  return filter(array, predicate).length > 0;
}

function contains(array, element) {
  return any(array, function(e) { return e === element; });
}

function last(array, count) {
  return array[array.length - (count || 1)];
}

function is_array(thing) {
  return (typeof thing === 'object') && (thing.constructor === Array);
}

// ==== String utilities

function translate_value(value) {
  var message = messages.attribute_value[value];
  return message && message.en || value;
}

function translate_values(values) {
  var results = [];
  for (var i = 0; i < values.length; i++) {
    results.push(translate_value(values[i]));
  }
  return results;
}

function html_escape(text) {
  return ('' + text).replace(/&/g, '&amp;').replace(/</g, '&lt;')
      .replace(/>/g, '&gt;').replace(/"/g, '&quot;');
}

function maybe_selected(selected) {
  return selected ? ' selected' : '';
}

function make_icon(title, status, detail) {
  var text = detail ? title : '';
  var text_size = detail ? 10 : 0;
  var text_fill = STATUS_TEXT_COLORS[status];
  var icon = 'greek_cross_4w10';
  var icon_size = '12';
  var icon_fill = STATUS_ICON_COLORS[status];
  var icon_outline = 'fff';
  var params = [
      text, text_size, text_fill,
      icon, icon_size, icon_fill, icon_outline
  ].join('|');
  var url = 'http://chart.apis.google.com/chart?chst=d_simple_text_icon_above&';
  // In print view, render icons as .gif's so they print correctly on older
  // browsers. In regular view, the default .pngs render better
  return url + (print ? 'chof=gif&' : '')
      + 'chld=' + encodeURIComponent(params);
}

// ==== Maps API

// Construct and set up the Map and InfoWindow objecs.
function initialize_map() {
  if (map) return;

  map = new google.maps.Map($('map'), {
    zoom: 1,
    center: new google.maps.LatLng(0, 0),
    mapTypeId: google.maps.MapTypeId.ROADMAP,
    mapTypeControl: true,
    scaleControl: true,
    navigationControl: true,
    navigationControlOptions: {style: google.maps.NavigationControlStyle.SMALL}
  });
  google.maps.event.addListener(map, 'tilesloaded', set_map_opacity);
  if (print) {
    google.maps.event.addListener(map, 'tilesloaded', convert_markers_for_print);
    google.maps.event.addListener(map, 'tilesloaded', hide_controls_for_print);
  }

  info = new google.maps.InfoWindow();

  var cluster_style = {
    url: 'static/greek_cross36.png',
    height: 36,
    width: 36,
    opt_textColor: '#fff',
    Y: '#fff' // See http://code.google.com/p/google-maps-utility-library-v3/issues/detail?id=6    
  };
  // Turn off clustering in print view.
  var max_zoom = print ? -1 : 14;
  marker_clusterer = new MarkerClusterer(map, [], {
    maxZoom: max_zoom,  // closest zoom at which clusters are shown
    gridSize: 40, // size of square pixels in which to cluster
    // override default styles to render all cluster sizes with our custom icon
    styles: [cluster_style, cluster_style, cluster_style, cluster_style]
  });
}

// Reduce the opacity of the map layer to make markers stand out.
function set_map_opacity() {
  var panes = $('map').firstChild.firstChild;
  for (var pane = panes.firstChild; pane; pane = pane.nextSibling) {
    if (!pane.id.match(/^pane/)) {
      pane.style.opacity = 0.7;
      break;
    }
  }
}

// The v3 maps API does not have good print support.
// See http://code.google.com/p/gmaps-api-issues/issues/detail?id=1343
// The method modifies the DOM of the map to hide unwanted map controls
// and the mouse target layer that obstructs the markers during printing.
function hide_controls_for_print() {
  var mapDiv = $('map').firstChild;
  for (var control = mapDiv.firstChild; control;
       control = control.nextSibling) {
    if (control.style.zIndex == 10 && control.style.top) {
      control.className = 'gmnoprint';
    }
  }
  var panes = $('map').firstChild.firstChild;
  var duplicate_markers = 0;
  for (var pane = mapDiv.firstChild.firstChild; pane; pane = pane.nextSibling) {
    if (pane.style.zIndex == 105) {
      // Don't print anything in layer 105, the overlay mouse target layer.
      pane.className = 'gmnoprint';
      break;
    }
  }
}

// The v3 maps API does not have good print support.
// See http://code.google.com/p/gmaps-api-issues/issues/detail?id=1343
// The method converts background-image markers to actual <img> elements
// so that markers print reasonably well across browsers. Things are still 
// not perfect because of varying support for printing transparency.
function convert_markers_for_print() {
  var panes = $('map').firstChild.firstChild;
  var duplicate_markers = 0;
  for (var pane = panes.firstChild; pane; pane = pane.nextSibling) {
    if (pane.style.zIndex == 103) {
      for (var overlay = pane.firstChild; overlay;
           overlay = overlay.nextSibling) {
        // Convert background images to foreground images
        var src = overlay.style ? overlay.style.backgroundImage.toString() : '';
        if (src.indexOf('url') != -1) {
          // Remove the surrounding 'url()'
          src = src.substring(4, src.length - 1);
          overlay.style.backgroundImage = '';
          var img = document.createElement('img');
          overlay.appendChild(img);
          img.src = src;
          converted_markers_for_print++;
        } else if (overlay.style && overlay.style.zIndex) {
          // Pane 103 contains some divs with no zIndex or backgroundImage,
          // some divs with both zIndex and backgroundImage
          // and some divs with zIndex and no backgroundImage (the last set
          // are typically for markers that perfectly overlap another marker).
          // We have to count these, to know when we're done applying the hack.
          duplicate_markers++;
        }
      }
    }
  }
  if (converted_markers_for_print + duplicate_markers < markers.length) {
    // The DIVs for markers are added lazily and in batches. We don't know when
    // that happens, so we have to poll until we've converted all we can.
    window.setTimeout(convert_markers_for_print, 250);
  }
}

// Construct and set up the map markers for the facilities.
function initialize_markers() {
  for (var f = 1; f < facilities.length; f++) {
    var facility = facilities[f];
    var location = facility.location;
    markers[f] = new google.maps.Marker({
      position: new google.maps.LatLng(location.lat, location.lon),
      icon: make_icon(facility.title, STATUS_UNKNOWN, false),
      title: facility.title
    });
    if (!print) {
      google.maps.event.addListener(markers[f], 'click', facility_selector(f));
    }
    if (!print || f <= MAX_MARKERS_TO_PRINT) {
      facility.visible = true;
    }
  }

  var to_add = print ? markers.slice(1, MAX_MARKERS_TO_PRINT + 1)
      : markers.slice(1);
  marker_clusterer.addMarkers(to_add);
  log("init markers done");
}

// ==== Display construction routines

// Set up the supply selector (currently unused).
function initialize_supply_selector() {
  var tbody = $('supply-tbody');
  if (!tbody) {
    return;
  }
  var tr = $$('tr');
  var cells = [];
  for (var s = 1; s < supply_sets.length; s++) {
    cells.push($$('td', {
      id: 'supply-set-' + s,
      'class': 'supply-set',
      onclick: supply_set_selector(s),
      onmouseover: hover_activator('supply-set-' + s),
      onmouseout: hover_deactivator('supply-set-' + s)
    }, supply_sets[s].abbreviation));
  }
  set_children(tbody, tr);
  set_children(tr, cells);
}

// Create option elements for all the allowed values for an attribute.
function add_filter_options(options, attribute_i) {
  var values = attributes[attribute_i].values;
  for (var v = 0 ; v < values.length; v++) {
    options.push($$('option', {value: attribute_i + ' ' + values[v]},
                    translate_value(values[v])));
  }
}

// Set up the filter widgets.
function initialize_filters() {
  var tbody = $('filter-tbody');
  if (!tbody) {
    return;
  }
  var tr = $$('tr');
  var selector = $$('select', {
    id: 'specialty-selector',
    name: 'specialty',
    onchange: function() {
      select_filter.apply(null, $('specialty-selector').value.split(' '));
    }
  });
  var options = [];
  options.push($$('option', {value: '0 '}, 'All'));
  add_filter_options(options, attributes_by_name.services);
  set_children(selector, options);
  set_children(tr, [$$('td', {}, ['Show: ', selector])]);
  set_children(tbody, tr);
}

// Add the header to the division list.
function initialize_division_header() {
  var thead = $('division-thead');
  if (!thead) {
    return;
  }
  var tr = $$('tr');
  var cells = [$$('th', {}, 'Arrondissements')];
  for (var s = 1; s <= MAX_STATUS; s++) {
    cells.push($$('th', {'class': 'facility-count'},
        $$('img', {src: make_icon('', s, false)})));
  }
  cells.push($$('th', {'class': 'facility-count'}, 'All'));
  set_children(thead, tr);
  set_children(tr, cells);
}

// Add the header to the facility list.
function initialize_facility_header() {
  var thead = $('facility-thead');
  if (!thead) {
    return;
  }
  var tr = $$('tr');
  var cells = [$$('th', {}, 'Facility')];
  for (var c = 1; c < summary_columns.length; c++) {
    cells.push($$('th', {'class': 'value column_' + c},
                  summary_columns[c].get_title()));
  }
  set_children(thead, tr);
  set_children(tr, cells);
}

// Initialize headers for print view.
function initialize_print_headers() {
  var now = new Date();

  set_children($('site-url'),
    window.location.protocol + '//' + window.location.host);
  
  var date = format_date(now);
  var time = format_time(now);
  set_children($('header-print-date'), format_date(now));
  set_children($('header-print-time'), format_time(now));
  set_children($('print-date'), format_date(now));
  set_children($('print-time'), format_time(now));

  var tbody = $('print-summary-tbody');
  if (!tbody) {
    return;
  }
  var total_facilities = total_facility_count;
  var local_facilities = facilities.length - 1;  // ignore the selected one
  var available_facilities = 0;
  for (var i = 1; i < facilities.length; i++) {
    var values = facilities[i].last_report.values;
    if (values && values[attributes_by_name.available_beds] > 0) {
      available_facilities++;
    }
  }

  if (facilities.length >= MAX_MARKERS_TO_PRINT) {
    set_children($('header-print-subtitle'),
        locale.DISPLAYING_CLOSEST_N_FACILITIES(
            {NUM_FACILITIES: MAX_MARKERS_TO_PRINT}));
  } else {
    set_children($('header-print-subtitle'),
        locale.DISPLAYING_FACILITIES_IN_RANGE(
            {RADIUS_MILES: PRINT_RADIUS_MILES}));    
  }

  set_children($('print-subtitle'), locale.FACILITIES_IN_RANGE(
      {NUM_FACILITIES: local_facilities,
       RADIUS_MILES: PRINT_RADIUS_MILES}));
  set_children(tbody, $$('tr', {}, [
      $$('td', {}, [total_facilities]),
      $$('td', {}, [local_facilities]),
      $$('td', {}, [available_facilities])]));
}

// ==== Display update routines

// Set the map bounds to fit all facilities in the given division.
function update_map_bounds(division_i) {
  if (bounds_match_selected_division && division_i === selected_division_i) {
    // The map hasn't been moved since it was last fit to this division.
    return;
  }

  var facility_is = divisions[division_i].facility_is;
  var bounds = new google.maps.LatLngBounds();
  for (var i = 0; i < facility_is.length; i++) {
    var facility = facilities[facility_is[i]];
    var location = facility.location;
    if (location && facility.visible) {
      bounds.extend(new google.maps.LatLng(location.lat, location.lon));
    }
  }
  map.fitBounds(bounds);
  bounds_match_selected_division = true;
}

// Update the facility map icons based on their status and the zoom level.
function update_facility_icons() {
  var detail = map.getZoom() > 10;
  var markers_to_keep = [];
  for (var f = 1; f < facilities.length; f++) {
    if (markers[f]) {
      var facility = facilities[f];
      var s = facility_status_is[f];
      var icon_url = make_icon(facility.title, s, detail);
      facility.visible = false;
      if (s == STATUS_GOOD) {
        markers[f].setIcon(icon_url);
        markers[f].setZIndex(STATUS_ZINDEXES[s]);
        markers_to_keep.push(markers[f]);
        if (!print || f <= MAX_MARKERS_TO_PRINT) {
          facility.visible = true;
        }
      }
    }
  }
  marker_clusterer.clearMarkers();
  var to_add = print ? markers_to_keep.slice(0, MAX_MARKERS_TO_PRINT)
      : markers_to_keep;
  marker_clusterer.addMarkers(to_add);
}

// Fill in the facility legend.
function update_facility_legend() {
  if (!$('legend-tbody')) {
    return;
  }
  var rows = [];
  var stock = 'one dose';
  for (var s = 1; s <= MAX_STATUS; s++) {
    rows.push($$('tr', {'class': 'legend-row'}, [
      $$('th', {'class': 'legend-icon'},
        $$('img', {src: make_icon('', s, false)})),
      $$('td', {'class': 'legend-label status-' + s},
        render(STATUS_LABEL_TEMPLATES[s], {
          ALL_SUPPLIES: selected_supply_set.description_all,
          ANY_SUPPLY: selected_supply_set.description_any
        }))
    ]));
  }
  set_children($('legend-tbody'), rows);
}

// Repopulate the facility list based on the selected division and status.
function update_facility_list() {
  if (!$('facility-tbody')) {
    return;
  }
  var rows = [];
  for (var i = 0; i < selected_division.facility_is.length; i++) {
    var f = selected_division.facility_is[i];
    var facility = facilities[f];
    var facility_type = facility_types[facility.type];
    if (selected_status_i === 0 ||
        facility_status_is[f] === selected_status_i) {
      var row = $$('tr', {
        id: 'facility-' + f,
        'class': 'facility' + maybe_selected(f === selected_facility_i),
        onclick: facility_selector(f),
        onmouseover: hover_activator('facility-' + f),
        onmouseout: hover_deactivator('facility-' + f)
      });
      var cells = [$$('td', {'class': 'facility-title'}, facility.title)];
      if (facility.last_report) {
        for (var c = 1; c < summary_columns.length; c++) {
          var value = summary_columns[c].get_value(facility.last_report.values);
          cells.push($$('td', {'class': 'value column_' + c}, value));
        }
      } else {
        for (var c = 1; c < summary_columns.length; c++) {
          cells.push($$('td'));
        }
      }
      set_children(row, cells);
      rows.push(row);
    }
  }
  set_children($('facility-tbody'), rows);
  update_facility_list_size();
}

// Populate the facility list for print view.
function update_print_facility_list() {
  if (!$('facility-print-tbody')) {
    return;
  }
  var rows = [];
  for (var i = 0; i < selected_division.facility_is.length; i++) {
    var f = selected_division.facility_is[i];
    var facility = facilities[f];
    var facility_type = facility_types[facility.type];
    if (selected_status_i === 0 ||
        facility_status_is[f] === selected_status_i) {
      var row = $$('tr', {
        id: 'facility-' + f,
        'class': 'facility' + (i % 2 == 0 ? 'even' : 'odd')
      });
      var cells = [];
      var total_beds;
      var open_beds;
      var address;
      var general_info;
      if (facility.last_report) {
        var values = facility.last_report.values;
        total_beds = values[attributes_by_name.total_beds];
        open_beds = values[attributes_by_name.available_beds];
        address = values[attributes_by_name.address];
        general_info = values[attributes_by_name.contact_name];
        var phone = values[attributes_by_name.phone];
        if (phone) {
          // TODO: i18n for 'p'
          general_info = (general_info ? general_info + ' ' : '') + 'p ' +phone;
        }
      }
      var dist_meters = facility.distance_meters;
      var dist;
      if (typeof(dist_meters) === 'number') {
        dist = locale.DISTANCE({
            MILES: format_number(dist_meters * METERS_TO_MILES, 1), 
            KM: format_number(dist_meters * METERS_TO_KM, 2)});
      }
      var facility_name = facility.title + ' - ID:' + facility.name;
      cells.push($$('td', {'class': 'facility-beds-open'}, render(open_beds)));
      cells.push($$('td', {'class': 'facility-beds-total'},render(total_beds)));
      cells.push($$('td', {'class': 'facility-title'}, render(facility_name)));
      cells.push($$('td', {'class': 'facility-distance'}, render(dist)));
      cells.push($$('td', {'class': 'facility-address'}, render(address)));
      cells.push($$('td', {'class': 'facility-general-info'},
          render(general_info)));
      set_children(row, cells);
      rows.push(row);
    }
  }
  set_children($('facility-print-tbody'), rows);
}

// Update the height of the facility list to exactly fit the window.
function update_facility_list_size() {
  var windowHeight = get_window_size()[1];
  var freshnessHeight = $('freshness').clientHeight;
  var listTop = get_element_top($('facility-list'));
  var listHeight = windowHeight - freshnessHeight - listTop;
  $('facility-list').style.height = listHeight + 'px';
  align_header_with_table($('facility-thead'), $('facility-tbody'));
}

// Update the width of header cells to match the table cells below.
function align_header_with_table(thead, tbody) {
  if (tbody.firstChild) {
    thead.parentNode.style.width = tbody.parentNode.clientWidth + 'px';
    var head_cell = thead.firstChild.firstChild;
    var body_cell = tbody.firstChild.firstChild;
    while (body_cell) {
      // Subtract 8 pixels to account for td padding: 2px 4px.
      // TODO: fix for IE
      if (body_cell.clientWidth) {
        head_cell.style.width = (body_cell.clientWidth - 8) + 'px';
      }
      head_cell = head_cell.nextSibling;
      body_cell = body_cell.nextSibling;
    }
  }
}

// Determine the status of each facility according to the user's filters.
function update_facility_status_is() {
  for (var f = 1; f < facilities.length; f++) {
    var report = facilities[f].last_report;
    if (selected_filter_attribute_i <= 0) {
      facility_status_is[f] = STATUS_GOOD;
    } else if (!report) {
      facility_status_is[f] = STATUS_UNKNOWN;
    } else {
      facility_status_is[f] = STATUS_BAD;
      var a = selected_filter_attribute_i;
      if (attributes[a].type === 'multi') {
        if (contains(report.values[a] || [], selected_filter_value)) {
          facility_status_is[f] = STATUS_GOOD;
        }
      } else if (report.values[a] === selected_filter_value) {
        facility_status_is[f] = STATUS_GOOD;
      }
    }
  }
}

// Update the contents of the division list based on facility statuses. 
function update_division_list() {
  if (!$('division-tbody')) {
    return;
  }
  var rows = [];
  for (var d = 0; d < divisions.length; d++) {
    var division = divisions[d];
    var row = $$('tr', {
      id: 'division-' + d,
      'class': 'division'
    });
    var cells = [$$('td', {
      'class': 'division-title',
      onclick: division_and_status_selector(d, 0),
      onmouseover: hover_activator('division-' + d),
      onmouseout: hover_deactivator('division-' + d)
    }, division.title)];
    for (var s = 1; s <= MAX_STATUS; s++) {
      var facility_is = filter(division.facility_is,
        function (f) { return facility_status_is[f] === s; });
      cells.push($$('td', {
        'id': 'division-' + d + '-status-' + s,
        'class': 'facility-count status-' + s + maybe_selected(
            d === selected_division_i && s === selected_status_i),
        onclick: division_and_status_selector(d, s),
        onmouseover: hover_activator('division-' + d + '-status-' + s),
        onmouseout: hover_deactivator('division-' + d + '-status-' + s)
      }, facility_is.length));
    }
    cells.push($$('td', {
      'id': 'division-' + d + '-status-0',
      'class': 'facility-count status-0' + maybe_selected(
          d === selected_division_i && 0 === selected_status_i),
      onclick: division_and_status_selector(d, 0),
      onmouseover: hover_activator('division-' + d + '-status-0'),
      onmouseout: hover_deactivator('division-' + d + '-status-0')
    }, division.facility_is.length));
    set_children(row, cells);
    rows.push(row);
  }

  set_children($('division-tbody'), rows);
}

// Update the data freshness indicator.
function update_freshness(timestamp) {
  if (!enable_freshness) {
    $('freshness-text').style.display = 'none';
  }

  if (!timestamp) {
    $('freshness-text').innerHTML = 'No reports received';
    return;
  }

  var t = new Date();
  t.setTime(timestamp * 1000);

  var timeout = 1000;
  var seconds = (new Date()).getTime() / 1000 - timestamp;
  var minutes = seconds/60;
  var hours = seconds/3600;
  var age;
  if (hours >= 1.05) {
    age = (Math.ceil(hours * 10) / 10) + ' hours ago';
    timeout = 60000;
  } else if (minutes >= 1.5) {
    age = Math.ceil(minutes) + ' minutes ago';
    timeout = 10000;
  } else if (seconds >= 1.5) {
    age = Math.ceil(seconds) + ' seconds ago';
  } else if (seconds > 0) {
    age = '1 second ago';
  } else {
    age = Math.round(seconds) + ' seconds in the future';
  }

  $('freshness-text').innerHTML = 'Last updated ' + age +
      ' (' + format_timestamp(t) + ')';
  window.setTimeout(function () { update_freshness(timestamp); }, timeout);
}

// Disable the print link in the user header.  This is done when no facilities
// are selected
function disable_print_link() {
  var print_link = $('print-link');
  if (!print_link) {
    return;
  }
  print_link.href = 'javascript:void(0)';
  print_link.title = locale.PRINT_DISABLED_TOOLTIP();
  print_link.className = 'print-link-disabled';
  print_link.onclick = function() {
    // TODO: Use a nice model dialog instead of alert
    alert(locale.PRINT_DISABLED_TOOLTIP());
    return false;
  };
}

// Enable the print link in the user header. This is done when a facility has
// been selected.
function enable_print_link() {
  var print_link = $('print-link');
  if (!print_link) {
    return;
  }
  var f = selected_facility;
  var PRINT_URL = '/?print=yes&lat=${LAT}&lon=${LON}&rad=${RAD}';
  print_link.href = render(PRINT_URL, {LAT: f.location.lat, LON: f.location.lon,
       RAD: PRINT_RADIUS_MILES / METERS_TO_MILES});
  print_link.title = locale.PRINT_ENABLED_TOOLTIP({FACILITY_NAME: f.title});
  print_link.className = '';
  print_link.onclick = null;
}

// Format a JavaScript Date object as a human-readable string.
function format_timestamp(t) {
  return locale.DATE_AT_TIME({ DATE: format_date(t), TIME: format_time(t) });
}

// Format a JavaScript Date object as a human-readable date string.
function format_date(t) {
  // TODO: i18n for date str
  // Note: t.getMonth() returns a number from 0-11
  return locale.MONTH_ABBRS[t.getMonth()]()
      + ' ' + t.getDate() + ', ' + t.getFullYear();  
}

// Format a JavaScript Date object as a human-readable time string.
function format_time(t) {
  // TODO: i18n for date str
  var hours = (t.getHours() < 10 ? '0' : '') + t.getHours();
  var minutes = (t.getMinutes() < 10 ? '0' : '') + t.getMinutes();
  var time = hours + ':' + minutes;
  var offset = - (t.getTimezoneOffset() / 60);
  var zone = 'UTC' + (offset > 0 ? '+' : '\u2212') + Math.abs(offset);
  return time + ' ' + zone;
}

// Format a number to decimal_places places.
function format_number(num, decimal_places) {
  var integer_part = Math.floor(num);
  var mantissa = Math.round((num % 1) * Math.pow(10, decimal_places));
  return integer_part + '.' + mantissa;
}

// ==== UI event handlers

function initialize_handlers() {
  var window_size = [null, null];

  window.onresize = function () {
    var new_size = get_window_size();
    if (new_size[0] !== window_size[0] || new_size[1] !== window_size[1]) {
      handle_window_resize();
      window_size = new_size;
    }
  };

  google.maps.event.addListener(map, 'zoom_changed', handle_zoom_changed);
  google.maps.event.addListener(map, 'bounds_changed', handle_bounds_changed);
}

function handle_window_resize() {
  if (!print) {
    align_header_with_table($('division-thead'), $('division-tbody'));
    update_facility_list_size();
  }
}

function handle_zoom_changed() {
  update_facility_icons(); // amount of detail in icons depends on zoom level
}

function handle_bounds_changed() {
  bounds_match_selected_division = false;
}

function hover_activator(id) {
  return function () {
    var element = $(id);
    element.className = element.className + ' hover';
  };
}

function hover_deactivator(id) {
  return function () {
    var element = $(id);
    element.className = element.className.replace(/ hover/g, '');
  };
}

function supply_set_selector(supply_set_i) {
  return function () {
    select_supply_set(supply_set_i);
  };
}

function division_and_status_selector(division_i, status_i) {
  return function () {
    select_division_and_status(division_i, status_i);
  };
}

function facility_selector(facility_i) {
  return function () {
    select_facility(facility_i);
  };
}

// ==== Selection behaviour

function select_filter(attribute_i, value) {
  selected_filter_attribute_i = attribute_i;
  selected_filter_value = value;

  // Apply the filter to the facility list.
  update_facility_status_is();

  // Update the facility icons to reflect their status.
  update_facility_icons();

  // Update the facility counts in the division list.
  update_division_list();

  if (selected_division !== null) {
    // Filter the list of facilities by the selected supply set.
    update_facility_list();
  }
}

function select_supply_set(supply_set_i) {
  if (supply_set_i === selected_supply_set_i) {
    return;
  }

  // Update the selection.
  selected_supply_set_i = supply_set_i;
  selected_supply_set = supply_sets[supply_set_i];

  // Update the selection highlight.
  if($('supply-tbody')) {
    for (var s = 1; s < supply_sets.length; s++) {
      $('supply-set-' + s).className = 'supply-set' +
          maybe_selected(s === supply_set_i);
    }
  }

  // Update the facility icon legend.
  update_facility_legend();

  // Update the status of each facility.
  update_facility_status_is();

  // Update the facility icons to reflect their status.
  update_facility_icons();

  // Update the facility counts in the division list.
  update_division_list();

  if (selected_division !== null) {
    // Filter the list of facilities by the selected supply set.
    update_facility_list();
  }
}

function select_division_and_status(division_i, status_i) {
  update_map_bounds(division_i);

  if (division_i === selected_division_i && status_i === selected_status_i) {
    return;
  }

  // Update the selection.
  selected_division_i = division_i;
  selected_division = divisions[division_i];
  selected_status_i = status_i;
  
  // Update the selection highlight.
  if ($('division-thead')) {
    for (var d = 0; d < divisions.length; d++) {
      for (var s = 0; s <= MAX_STATUS; s++) {
        $('division-' + d + '-status-' + s).className =
            'facility-count status-' + s +
            maybe_selected(d === division_i && s === status_i);
      }
    }    
  }

  // Filter the list of facilities by the selected division and status.
  update_facility_list();
}

function select_facility(facility_i, ignore_current) {
  if (!ignore_current && facility_i === selected_facility_i) {
    return;
  }
  
  // Update the selection.
  selected_facility_i = facility_i;
  selected_facility = (facility_i <= 0) ? null : facilities[facility_i];

  // Update the selection highlight.
  for (var f = 1; f < facilities.length; f++) {
    var item = $('facility-' + f);
    if (item) {
      item.className = 'facility' + maybe_selected(f === facility_i);
    }
  }

  if (facility_i <= 0) {
    // No selection.
    info.close();
    return;
  }

  // Pop up the InfoWindow on the selected clinic.
  var last_updated = 'No reports received';
  var last_report = selected_facility.last_report;
  if (last_report) {
    var ymd = last_report.date.split('-');
    last_updated = 'Updated ' +
        locale.MONTH_ABBRS[ymd[1] - 1]() + ' ' + (ymd[2] - 0) + ', ' + ymd[0];
  }
  info.close();

  division_title = divisions[selected_facility.division_i].title;
  attribute_is = facility_types[selected_facility.type].attribute_is;

  info.setContent(to_html(rf.bubble.get_html(
      selected_facility, attribute_is, last_updated)));
  info.open(map, markers[selected_facility_i]);

  // This call sets up the tabs and should be called after the DOM is created.
  jQuery('#bubble-tabs').tabs();

  // Enable the Print link
  enable_print_link();
}

// ==== Load data

function load_data(data) {
  attributes = data.attributes;
  facility_types = data.facility_types;
  facilities = data.facilities;
  divisions = data.divisions;
  messages = data.messages;
  total_facility_count = data.total_facility_count;

  attributes_by_name = {};
  for (var a = 1; a < attributes.length; a++) {
    attributes_by_name[attributes[a].name] = a;
    switch (attributes[a].name){
      case 'specialty_care': specialty_attribute_i = a; break;
      case 'medical_equipment': equipment_attribute_i = a; break;
      case 'patient_capacity': patient_capacity_attribute_i = a; break;
      case 'patient_count': patient_count_attribute_i = a; break;
    }
  }

  var facility_is = [];
  for (var i = 1; i < facilities.length; i++) {
    facility_is.push(i);
  }
  divisions[0] = {
    title: 'All arrondissements',
    facility_is: facility_is
  };

  if (!print) {
    // The print link is not shown in print view, no need to disable it
    disable_print_link();
    // The supply selector, filters, division header and facility
    // header all do not appear in print view; don't bother initializing them.
    initialize_supply_selector();
    initialize_filters();
    initialize_division_header();
    initialize_facility_header();    
  }

  initialize_map();
  initialize_markers();
  initialize_handlers();
  update_freshness(data.timestamp);

  select_supply_set(DEFAULT_SUPPLY_SET_I);
  select_division_and_status(0, STATUS_GOOD);

  if (print) {
    initialize_print_headers();
    update_print_facility_list();
  } else {
    handle_window_resize();
  }

<<<<<<< HEAD
  log('Data loaded.');

  // TODO: Test further and re-enable
=======
  // TODO: Test further and re-enable (also set enable_freshness true)
>>>>>>> fc0f93c4
  //start_monitoring();
}

// ==== In-place update

function start_monitoring() {
  // TODO: fix for IE
  var xhr = new XMLHttpRequest();
  xhr.onreadystatechange = handle_monitor_notification;
  xhr.open('GET', '/monitor');
  xhr.send('');
}

function handle_monitor_notification() {
  if (this.readyState == 4 && this.status == 200) {
    if (this.responseText != null && this.responseText.length) {
      eval(this.responseText);
    }
    start_monitoring();
  }
}

function set_facility_attribute(facility_name, attribute_name, value) {
  log(facility_name, attribute_name, value);
  var facility_i = 0;
  for (var f = 1; f < facilities.length; f++) {
    if (facilities[f].name == facility_name) {
      facility_i = f;
    }
  }
  var attribute_i = attributes_by_name[attribute_name];
  if (facility_i) {
    var facility = facilities[facility_i];
    if (!facility.last_report) {
      var nulls = [];
      for (var a = 0; a < attributes.length; a++) {
        nulls.push(null);
      }
      facility.last_report = {values: nulls};
    }
    facility.last_report.values[attribute_i] = value;
  }
  update_facility_row(facility_i);
}

var GLOW_COLORS = ['#ff4', '#ff4', '#ff5', '#ff6', '#ff8', '#ffa',
                   '#ffb', '#ffc', '#ffd', '#ffe', '#fffff8'];
var glow_element = null;
var glow_step = -1;

function glow(element) {
  if (glow_element) {
    glow_element.style.backgroundColor = '';
  }
  glow_element = element;
  glow_step = 0;
  glow_next();
}

function glow_next() {
  if (glow_element && glow_step < GLOW_COLORS.length) {
    glow_element.style.backgroundColor = GLOW_COLORS[glow_step];
    glow_step++;
    window.setTimeout(glow_next, 200);
  } else {
    if (glow_element) {
      glow_element.style.backgroundColor = '';
    }
    glow_element = null;
    glow_step = -1;
  }
}

function update_facility_row(facility_i) {
  var row = $('facility-' + facility_i);
  var cell = row.firstChild;
  var facility = facilities[facility_i];
  for (var c = 1; c < summary_columns.length; c++) {
    cell = cell.nextSibling;
    var value = summary_columns[c].get_value(facility.last_report.values);
    set_children(cell, value);
    cell.className = 'value column_' + c;
  }
  glow(row);
}

// ==== In-place editing

function edit_handler(edit_url) {
  // Use AJAX to load the form in the InfoWindow, then reopen the
  // InfoWindow so that it resizes correctly.
  log('Editing in place:', edit_url);
  $j.ajax({
    url: edit_url,
    success: function(data) {
      info.close();
      info.setContent('<div class="facility-info">' + data + '</div>');
      info.open(map, markers[selected_facility_i]);
      $j('#edit').ajaxForm({target: '#edit-status'});
    }
  });
  return false;
}

function request_role_handler(request_url) {
  // Use AJAX to load the form in the InfoWindow, then reopen the
  // InfoWindow so that it resizes correctly.
  log('reqest role:', request_url);
  $j.ajax({
    url: request_url,
    type: 'POST',
    success: function(data) {
       // TODO(eyalf): replace with a nice blocking popup
       alert(data);
    }
  });
  return false;
}

log('map.js finished loading.');<|MERGE_RESOLUTION|>--- conflicted
+++ resolved
@@ -50,16 +50,14 @@
 // smart way so that they do not overlap.
 var MAX_MARKERS_TO_PRINT = 50;
 
-<<<<<<< HEAD
 var METERS_TO_MILES = 0.000621371192;
 var METERS_TO_KM = 0.001;
 
 // Temporary for v1, this should be user-settable in the future
 var PRINT_RADIUS_MILES = 10;
-=======
+
 // TODO: Re-enable when monitoring is re-enabled
 var enable_freshness = false;
->>>>>>> fc0f93c4
 
 // ==== Data loaded from the data store
 
@@ -1201,13 +1199,9 @@
     handle_window_resize();
   }
 
-<<<<<<< HEAD
   log('Data loaded.');
 
   // TODO: Test further and re-enable
-=======
-  // TODO: Test further and re-enable (also set enable_freshness true)
->>>>>>> fc0f93c4
   //start_monitoring();
 }
 
