--- conflicted
+++ resolved
@@ -21,7 +21,8 @@
 locale = function() {
   var messages = {};
 
-<<<<<<< HEAD
+  //i18n: Indicates a user should call for availability of beds
+  //i18n: and services at a hospital.
   messages.CALL_FOR_AVAILABILITY =
       'Please call for availability information';
 
@@ -37,12 +38,14 @@
   messages.DISTANCE =
       '${MILES} miles (${KM} km)';
 
+  //i18n: Link to edit the data for a facility record.
   messages.EDIT_LINK_HTML =
       HTML('${LINK_START}Edit this record${LINK_END}');
 
   messages.FACILITIES_IN_RANGE =
       '${NUM_FACILITIES} Facilities within ${RADIUS_MILES} miles';
 
+  //i18n: Latitude and longitude location on earth.
   messages.GEOLOCATION_HTML =
       HTML('Latitude: ${LATITUDE}<br>Longitude: ${LONGITUDE}');
 
@@ -50,6 +53,7 @@
   messages.MONTH_ABBRS =
       'Jan Feb Mar Apr May Jun Jul Aug Sep Oct Nov Dec'.split(' ');
 
+  //i18n: Form option for disagreement.
   messages.NO =
       'No';
 
@@ -60,13 +64,7 @@
   messages.PRINT_ENABLED_TOOLTIP =
       'Print a list of hospitals in order of distance from ${FACILITY_NAME}';
 
-=======
-  //i18n: Link to edit the data for a facility record.
-  messages.EDIT_LINK_HTML =
-      HTML('${LINK_START}Edit this record${LINK_END}');
-
   //i18n: Link to request access for editing a facility record.
->>>>>>> 18f7ad0e
   messages.REQUEST_EDIT_ACCESS_HTML =
       HTML('${LINK_START}Request edit access${LINK_END}');
 
@@ -74,29 +72,10 @@
   messages.SIGN_IN_TO_EDIT =
       'Please sign in to edit';
 
-<<<<<<< HEAD
-  messages.YES =
-      'Yes';
-
-=======
-  //i18n: Indicates a user should call for availability of beds
-  //i18n: and services at a hospital.
-  messages.CALL_FOR_AVAILABILITY =
-      'Please call for availability information';
-
-  //i18n: Latitude and longitude location on earth.
-  messages.GEOLOCATION_HTML =
-      HTML('Latitude: ${LATITUDE}<br>Longitude: ${LONGITUDE}');
-
   //i18n: Form option for agreement.
   messages.YES =
       'Yes';
 
-  //i18n: Form option for disagreement.
-  messages.NO =
-      'No';
-
->>>>>>> 18f7ad0e
   function message_renderer(name) {
     return function (params) {
       return render(messages[name], params);
