--- conflicted
+++ resolved
@@ -28,12 +28,8 @@
 import mail_alerts
 import model
 import utils
-<<<<<<< HEAD
-from feeds.xmlutils import Struct
+from feedlib.xml_utils import Struct
 from mail_alerts import EMAIL_FORMATTERS, get_timedelta, fetch_updates
-=======
-from mail_alerts import get_timedelta, fetch_updates, format_plain_body
->>>>>>> 42d51818
 from mail_alerts import update_account_alert_time
 from medium_test_case import MediumTestCase
 from model import Account, PendingAlert, Subdomain, Subject, SubjectType
@@ -190,7 +186,7 @@
         the text to be sent to the user."""
         # test for plain text body types
         values = fetch_updates(self.pa, self.subject)
-        data = utils.Struct(changed_subjects={self.subject.key().name(): (
+        data = Struct(changed_subjects={self.subject.key().name(): (
             self.subject.get_value('title'), values)})
         email_formatter = EMAIL_FORMATTERS[
             self.subdomain.key().name()][self.subject.type](self.account)
