--- conflicted
+++ resolved
@@ -117,12 +117,6 @@
       <tr>
         {% if special.total_beds.specified or special.available_beds.specified %}
           <td class="availability">
-<<<<<<< HEAD
-            <div class="number">{{special.available_beds.value|escape}}</div>
-          </td>
-          <td class="capacity">
-            <div class="number">{{special.total_beds.value|escape}}</div>
-=======
             <div id="bubble-availability" class="number">
               {{special.available_beds.value|escape}}
             </div>
@@ -131,7 +125,6 @@
             <div id="bubble-capacity" class="number">
               {{special.total_beds.value|escape}}
             </div>
->>>>>>> 932021d2
           </td>
         {% else %}
         <td class="no-information" colspan="2">
