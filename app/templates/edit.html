{% comment %}
# Copyright 2009-2010 by Ka-Ping Yee
#
# Licensed under the Apache License, Version 2.0 (the "License");
# you may not use this file except in compliance with the License.
# You may obtain a copy of the License at
#
#     http://www.apache.org/licenses/LICENSE-2.0
#
# Unless required by applicable law or agreed to in writing, software
# distributed under the License is distributed on an "AS IS" BASIS,
# WITHOUT WARRANTIES OR CONDITIONS OF ANY KIND, either express or implied.
# See the License for the specific language governing permissions and
# limitations under the License.
{% endcomment %}

{% load i18n %}

{% if not params.embed %}
<html>
<head>
{% endif %}
{% comment %}
#i18n: Name of the application.
{% endcomment %}
<title>{% trans "Resource Finder" %} ({{instance}})</title>
<meta http-equiv="Content-Type" content="text/html; charset=UTF-8">
<style>
{% if not params.embed %}
  body, h1, td, p { font-family: helvetica, arial; font-size: 13px; }
  h1 { font-size: 24px }
{% endif %}
tr.field { vertical-align: baseline; margin-top: 1em; }
tr.field.text { vertical-align: top; }
.readonly { color: #666; }
.label { text-align: right; color: #666; }
.hidden { display:none }
.errorbox-bad { padding: 2px; border: 2px solid #900; }
.errormsg { margin-left: 4px; color: #900 }
.instructions { width: 500px }
.dash { border-top: 3px dotted #000; margin: 12px; }
</style>
{% if not params.embed %}
</head>
<body>
{% include "analytics.html" %}
{% endif %}
{% comment %}
# NB: This probably should use blocktrans and include facility_name as a param
# to the message but that causes a UnicodeDecodeError when there is unicode
# on the page, presumably because Django is defaulting to ascii encoding for
# some reason.
#i18n: Title for page to edit data about a facility
{% endcomment %}
<h1>{% trans "Edit" %} {{facility_title|escape}}</h1>

<form method="post" id="edit" action="/edit">
  <input type="hidden" name="token" value="{{token}}"/>
  <input type="hidden" name="embed" value="{{params.embed|escape}}"/>
  <input type="hidden" name="cc" value="{{params.cc|escape}}"/>
  <input type="hidden" name="facility_name"
      value="{{params.facility_name|escape}}"/>
  <table>
    {% if not auth.nickname %}
      <tr class="auth">
        <td colspan="2" class="instructions">
          {% comment %}
          #i18n: Instructions to enter a person's name and organizational
          #i18n: affiliation.
          {% endcomment %}
          {% blocktrans %}Thanks for adding content to Resource Finder. To get started please create a username and tell us your affiliation. This information will be displayed next to information you've added or edited.{% endblocktrans %}
        </td>
      </tr>
      <tr class="field">
        <td class="label">
          {% comment %}
          #i18n: Label for a required text box to enter a person's name
          {% endcomment %}
          {% trans "Name (required)" %}
        </td>
        <td class="input">
          <div id="nickname_errorbox" class="errorbox-good">
            <input type="text" name="auth_nickname" id="auth_nickname" 
                   value="{{suggested_nickname}}"/>
<<<<<<< HEAD
            <div id="nickname_errormsg" class="hidden">
              {% comment %}
              #i18n: Error message for required field
              {% endcomment %}
              {% trans "Field is required." %}
            </div>
=======
            <div id="nickname_errormsg" class="hidden"></div>
>>>>>>> 63780c90
          </div>
        </td>
      </tr>
      <tr class="field">
        <td class="label">
          {% comment %}
          #i18n: Label for a required text box to enter organizational
          #i18n: affiliation.
          {% endcomment %}
          {% trans "Affiliation (required)" %}
        </td>
        <td class="input">
          <div id="affiliation_errorbox" class="errorbox-good">
            <input type="text" name="auth_affiliation" id="auth_affiliation"
                   value=""/>
<<<<<<< HEAD
            <div id="affiliation_errormsg" class="hidden">
              {% comment %}
              #i18n: Error message for required field
              {% endcomment %}
              {% trans "Field is required." %}
            </div>
=======
            <div id="affiliation_errormsg" class="hidden"></div>
>>>>>>> 63780c90
          </div>
          <br/>
        </td>
      </tr>
      <tr>
        <td colspan=2 class="dash">
          <br/>
        </td>
      </tr>
    {% endif %}
    {% for field in readonly_fields %}
      <tr class="field">
        <td class="label">
          {{field.title|escape}}
        </td>
        <td class="readonly">
          {{field.value}}
        </td>
      </tr>
    {% endfor %}
    {% for field in fields %}
      <tr class="field {{field.type}}">
        <td class="label">
          {{field.title|escape}}
        </td>
        <td class="input">
<<<<<<< HEAD
          {{field.input}}
          <input type="hidden" name="editable.{{field.name}}"
                 value="{{field.json|escape}}"/>
=======
          <div id="{{field.name}}_errorbox" class="errorbox-good">
            {{field.input}}
            <div id="{{field.name}}_errormsg" class="hidden"></div>
          </div>
>>>>>>> 63780c90
        </td>
      </tr>
    {% endfor %}
    <tr>
      <td>
      </td>
      <td class="field">
        {% comment %}
        #i18n: Button text to save data
        {% endcomment %}
        <input type="submit" name="save" id="save" value="{% trans 'Save' %}">
        {% comment %}
        #i18n: Button text to cancel and return to the home page
        {% endcomment %}
        <input type="submit" name="cancel" id="cancel" value="{% trans 'Cancel' %}">
        <span id="edit-status"></span>
      </td>
    </tr>
  </table>
</form>
{% if not params.embed %}
{% comment %}
# If params.embed is true, this should be included in the page where this html
# is embedded.
{% endcomment %}
<script type="text/javascript" src="static/edit.js"></script>
<script type="text/javascript" src="static/templates.js"></script>
{% ifequal 'en' params.lang %}
  <script type="text/javascript" src="static/locale.js"></script>
{% else %}
  <script type="text/javascript" src="static/locale_{{params.lang}}.js"></script>
{% endifequal %}
</body>
</html>
{% endif %}<|MERGE_RESOLUTION|>--- conflicted
+++ resolved
@@ -79,19 +79,10 @@
           {% trans "Name (required)" %}
         </td>
         <td class="input">
-          <div id="nickname_errorbox" class="errorbox-good">
+          <div id="auth_nickname_errorbox" class="errorbox-good">
             <input type="text" name="auth_nickname" id="auth_nickname" 
                    value="{{suggested_nickname}}"/>
-<<<<<<< HEAD
-            <div id="nickname_errormsg" class="hidden">
-              {% comment %}
-              #i18n: Error message for required field
-              {% endcomment %}
-              {% trans "Field is required." %}
-            </div>
-=======
-            <div id="nickname_errormsg" class="hidden"></div>
->>>>>>> 63780c90
+            <div id="auth_nickname_errormsg" class="hidden"></div>
           </div>
         </td>
       </tr>
@@ -104,19 +95,10 @@
           {% trans "Affiliation (required)" %}
         </td>
         <td class="input">
-          <div id="affiliation_errorbox" class="errorbox-good">
+          <div id="auth_affiliation_errorbox" class="errorbox-good">
             <input type="text" name="auth_affiliation" id="auth_affiliation"
                    value=""/>
-<<<<<<< HEAD
-            <div id="affiliation_errormsg" class="hidden">
-              {% comment %}
-              #i18n: Error message for required field
-              {% endcomment %}
-              {% trans "Field is required." %}
-            </div>
-=======
-            <div id="affiliation_errormsg" class="hidden"></div>
->>>>>>> 63780c90
+            <div id="auth_affiliation_errormsg" class="hidden"></div>
           </div>
           <br/>
         </td>
@@ -143,16 +125,12 @@
           {{field.title|escape}}
         </td>
         <td class="input">
-<<<<<<< HEAD
-          {{field.input}}
-          <input type="hidden" name="editable.{{field.name}}"
-                 value="{{field.json|escape}}"/>
-=======
           <div id="{{field.name}}_errorbox" class="errorbox-good">
             {{field.input}}
+            <input type="hidden" name="editable.{{field.name}}"
+                   value="{{field.json|escape}}"/>
             <div id="{{field.name}}_errormsg" class="hidden"></div>
           </div>
->>>>>>> 63780c90
         </td>
       </tr>
     {% endfor %}
