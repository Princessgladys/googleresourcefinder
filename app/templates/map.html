--- conflicted
+++ resolved
@@ -70,13 +70,8 @@
     {% else %}
       <a href="/?print=yes">{% trans "Print" %}</a> |
     {% endif %}
-<<<<<<< HEAD
-    <a href="about:blank">{% trans "Help" %}</a> |
-    <a href="{{logout_url}}">{% trans "Sign out" %}</a>
-=======
     <a href="about:blank">Help</a> |
     <a href="{{loginout_url}}">{{loginout_text}}</a>
->>>>>>> d798327e
   </div>
   <div class="title">
     {% trans "Resource Mapper" %}
