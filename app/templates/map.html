{% comment %}
# Copyright 2009-2010 by Ka-Ping Yee
#
# Licensed under the Apache License, Version 2.0 (the "License");
# you may not use this file except in compliance with the License.
# You may obtain a copy of the License at
#
#     http://www.apache.org/licenses/LICENSE-2.0
#
# Unless required by applicable law or agreed to in writing, software
# distributed under the License is distributed on an "AS IS" BASIS,
# WITHOUT WARRANTIES OR CONDITIONS OF ANY KIND, either express or implied.
# See the License for the specific language governing permissions and
# limitations under the License.
{% endcomment %}

{% extends "base.html" %}
{% load i18n %}

<<<<<<< HEAD
<!-- No doctype: need quirks mode to get scrollbars in IE. -->
<html>
<head>
  {% comment %}
  #i18n: Name of the application.
  {% endcomment %}
  <title>{% trans "Resource Finder" %} ({{subdomain}})</title>
  <meta http-equiv="Content-Type" content="text/html; charset=UTF-8">
  <!-- IE8 Compatibility View is required for Maps to work -->
  <meta http-equiv="X-UA-Compatible" content="IE=EmulateIE7">
  <!-- Stylesheets -->
=======
{% comment %}
# Title, home, and print link blocks left in for potential overrides in
# other files.
# TODO(pfritzsche): Figure out why the blocks are necessary; according
# kpy, they should not be necessary for overriding grandparents of a file.
{% endcomment %}

{% block home-link %}
{{block.super}}
{% endblock home-link %}

{% block print-link %}
{{block.super}}
{% endblock print-link %}

{% block title %}
{{block.super}}
{% endblock title %}

{% block stylesheets %}
>>>>>>> d18f53f7
  <link rel="stylesheet" href="static/map.css">
  <!--[if lt IE 8]>
    <link rel="stylesheet" href="static/map-ie.css">
  <![endif]-->
  <link rel="stylesheet" type="text/css" media="all"
        href="static/css/custom-theme/jquery-ui-1.8rc3.custom.css">
  <link rel="stylesheet" href="static/bubble.css">
{% endblock stylesheets %}

{% block javascript-includes %}
  <script type="text/javascript" src="static/map.js"></script>
  <script type="text/javascript">
    var print = {% if params.print %} true {% else %} false {% endif %};
    var print_url = '{{print_url}}';
    var bubble_url = '{{bubble_url}}';
  </script>
  
  <!-- Google Maps API -->
  <script type="text/javascript"
      src="http://maps.google.com/maps/api/js?sensor=false&language={{params.maps_lang}}">
  </script>
  <script type="text/javascript"
      src="http://google-maps-utility-library-v3.googlecode.com/svn/trunk/markerclusterer/src/markerclusterer_compiled.js">
  </script>
{% endblock javascript-includes %}

{% comment %}
# Include block for potential overrides
{% endcomment %}
{% block language-select %}
{{block.super}}
{% endblock language-select %}

<<<<<<< HEAD
  <!-- Initialize the rf namespace -->
  <script type="text/javascript">
    rf = {};
  </script>
  <script type="text/javascript" src="static/templates.js"></script>
  {% ifequal 'en' params.lang %}
    <script type="text/javascript" src="static/locale.js"></script>
  {% else %}
    <script type="text/javascript" src="static/locale_{{params.lang}}.js"></script>
  {% endifequal %}
  <script type="text/javascript" src="static/map.js"></script>
  <script type="text/javascript" src="static/edit.js"></script>
  <script type="text/javascript">
    var print = {% if params.print %} true {% else %} false {% endif %};
    var print_url = '{{print_url}}';
    var bubble_url = '{{bubble_url}}';
  </script>
{% include "analytics.html" %}
</head>
<body>
<!-- Main document -->
<div id="viewport"></div>
<div class="header">
  <div class="lang gmnoprint">
    {% comment %}
    #i18n: Label for a language selector
    {% endcomment %}
    {% trans "Language:" %} 
    <select id="lang-select">
    {% for lang in params.languages %}
      <option value="{{params.url_no_lang}}&amp;lang={{lang.0}}"
        {% ifequal lang.0 params.lang %} selected{% endifequal %}>{{lang.1}}</option>
    {% endfor %}
    </select>
  </div>
  <div class="user">
    <strong>{{authorization}}</strong> <span class="sep">|</span>
    {% if params.print %}
      {% comment %}
      #i18n: Link to return to the main page of the application
      {% endcomment %}
      <a href="{{home_url}}">{% trans "Home" %}</a> <span class="sep">|</span>
    {% else %}
      <a id="print-link" href="#"
         {% comment %}
         #i18n: Link to print the current view of the application
         {% endcomment %}
         class="print-link-disabled">{% trans "Print" %}</a> <span class="sep">|</span>
    {% endif %}
    {% comment %}
    #i18n: Link to go to a help page for the application
    {% endcomment %}
    <a target="_blank" href="/help" id="help-link">{% trans "Help" %}</a>
    <span class="sep">|</span>
    {% comment %}
    #i18n: Link to terms of service for the application
    {% endcomment %}
    <a target="_blank" href="/terms">{% trans "Terms of Service" %}</a>
    <span class="sep">|</span>
    {% comment %}
    #i18n: Link to privacy policy for the application
    {% endcomment %}
    <a target="_blank" href="/privacy">{% trans "Privacy" %}</a>
    <span class="sep">|</span>
    <a href="{{loginout_url}}">{{loginout_text}}</a>
  </div>
  {% if params.print %}
    <div class="print-header">
      <table width="100%" cellspacing=0 cellpadding=0 border=0>
        <tbody>
          <tr>
            <td valign=top>
              {% comment %}
              #i18n: Name of the application.
              {% endcomment %}
              <span class="print-title">{% trans "Resource Finder" %}</span><br/>
              <span class="print-subtitle" id="header-print-subtitle"></span>
            </td>
            <td valign=top class="print-datetime">
              <span class="print-date" id="header-print-date"></span><br/>
              <span class="print-time" id="header-print-time"></span>
            </td>
          </tr>
        </tbody>
      </table>
    </div>
  {% else %}
    <div class="title">
      {% comment %}
      #i18n: Name of the application.
      {% endcomment %}
      {% trans "Resource Finder" %}
    </div>
  {% endif %}
  {% comment %}
  #i18n: Indicator that the application is loading.
  {% endcomment %}
  <div id="loading" class="loading">{% trans "Loading..." %}</div>
</div>
=======
{% block content %}
>>>>>>> d18f53f7
<div id="map"></div>
<div class="hshadow hs1"></div>
<div class="hshadow hs2"></div>
<div class="hshadow hs3"></div>
<div class="vshadow vs1"></div>
<div class="vshadow vs2"></div>
<div class="vshadow vs3"></div>

{% block print-summary %}
{% endblock print-summary %}

<div id="data">
{% block data %}
  {% include "data.html" %}
{% endblock data %}
</div>

{% block freshness %}
<div id="freshness">
  <span id="freshness-text"></span>
  <div>
    {% comment %}
    #i18n: Button to export data to comma-separated-values format.
    {% endcomment %}
    <a target="_blank" href="{{export_url}}" onclick="_gaq.push(['_trackEvent', 'outbound', 'export', this.href])">{% trans "Export CSV" %}</a> <span class="sep">|</span>

    {% comment %}
    #i18n: Link to go to a page with past versions of the 'master' list
    {% endcomment %}
    <a target="_blank" href="http://sites.google.com/a/netspective.org/haiti-health-facilities/files" onclick="_gaq.push(['_trackEvent', 'outbound', 'masterlist', this.href])">{% trans "View Master List archive" %}</a>
  </div>
</div>
<<<<<<< HEAD
<div id="edit-data" style="display:none"></div>
{% if params.print %}
  <div id="update-instructions">
    {% comment %}
    #i18n: Explains how to correct incorrect information that has been printed.
    {% endcomment %}
    {% trans "If any information is wrong or missing, please correct it on the web site:" %}
    <span id="site-url"></span>
  </div>
{% endif %}
=======
{% endblock freshness %}

{% block footer %}
{% endblock footer %}
>>>>>>> d18f53f7

<script>
  jQuery(document).ready(function() {
    load_data({{data}}, '{{params.subject_name}}');
    {% if params.embed and user %}
      {% comment %}
        We get here if redirected from the 'Sign-in to edit' link in the bubble
        through the sign-in form. Need to check if the user exists to prevent
        strange behavior when copy/pasting a link with embed=yes to a browser
        that is not yet signed in.
      {% endcomment %}
      
      inplace_edit_handler('{{edit_url|escape}}');
    {% endif %}
  });
</script>
</body>
</html>
{% endblock content %}<|MERGE_RESOLUTION|>--- conflicted
+++ resolved
@@ -17,19 +17,6 @@
 {% extends "base.html" %}
 {% load i18n %}
 
-<<<<<<< HEAD
-<!-- No doctype: need quirks mode to get scrollbars in IE. -->
-<html>
-<head>
-  {% comment %}
-  #i18n: Name of the application.
-  {% endcomment %}
-  <title>{% trans "Resource Finder" %} ({{subdomain}})</title>
-  <meta http-equiv="Content-Type" content="text/html; charset=UTF-8">
-  <!-- IE8 Compatibility View is required for Maps to work -->
-  <meta http-equiv="X-UA-Compatible" content="IE=EmulateIE7">
-  <!-- Stylesheets -->
-=======
 {% comment %}
 # Title, home, and print link blocks left in for potential overrides in
 # other files.
@@ -50,7 +37,6 @@
 {% endblock title %}
 
 {% block stylesheets %}
->>>>>>> d18f53f7
   <link rel="stylesheet" href="static/map.css">
   <!--[if lt IE 8]>
     <link rel="stylesheet" href="static/map-ie.css">
@@ -62,6 +48,7 @@
 
 {% block javascript-includes %}
   <script type="text/javascript" src="static/map.js"></script>
+  <script type="text/javascript" src="static/edit.js"></script>
   <script type="text/javascript">
     var print = {% if params.print %} true {% else %} false {% endif %};
     var print_url = '{{print_url}}';
@@ -84,109 +71,7 @@
 {{block.super}}
 {% endblock language-select %}
 
-<<<<<<< HEAD
-  <!-- Initialize the rf namespace -->
-  <script type="text/javascript">
-    rf = {};
-  </script>
-  <script type="text/javascript" src="static/templates.js"></script>
-  {% ifequal 'en' params.lang %}
-    <script type="text/javascript" src="static/locale.js"></script>
-  {% else %}
-    <script type="text/javascript" src="static/locale_{{params.lang}}.js"></script>
-  {% endifequal %}
-  <script type="text/javascript" src="static/map.js"></script>
-  <script type="text/javascript" src="static/edit.js"></script>
-  <script type="text/javascript">
-    var print = {% if params.print %} true {% else %} false {% endif %};
-    var print_url = '{{print_url}}';
-    var bubble_url = '{{bubble_url}}';
-  </script>
-{% include "analytics.html" %}
-</head>
-<body>
-<!-- Main document -->
-<div id="viewport"></div>
-<div class="header">
-  <div class="lang gmnoprint">
-    {% comment %}
-    #i18n: Label for a language selector
-    {% endcomment %}
-    {% trans "Language:" %} 
-    <select id="lang-select">
-    {% for lang in params.languages %}
-      <option value="{{params.url_no_lang}}&amp;lang={{lang.0}}"
-        {% ifequal lang.0 params.lang %} selected{% endifequal %}>{{lang.1}}</option>
-    {% endfor %}
-    </select>
-  </div>
-  <div class="user">
-    <strong>{{authorization}}</strong> <span class="sep">|</span>
-    {% if params.print %}
-      {% comment %}
-      #i18n: Link to return to the main page of the application
-      {% endcomment %}
-      <a href="{{home_url}}">{% trans "Home" %}</a> <span class="sep">|</span>
-    {% else %}
-      <a id="print-link" href="#"
-         {% comment %}
-         #i18n: Link to print the current view of the application
-         {% endcomment %}
-         class="print-link-disabled">{% trans "Print" %}</a> <span class="sep">|</span>
-    {% endif %}
-    {% comment %}
-    #i18n: Link to go to a help page for the application
-    {% endcomment %}
-    <a target="_blank" href="/help" id="help-link">{% trans "Help" %}</a>
-    <span class="sep">|</span>
-    {% comment %}
-    #i18n: Link to terms of service for the application
-    {% endcomment %}
-    <a target="_blank" href="/terms">{% trans "Terms of Service" %}</a>
-    <span class="sep">|</span>
-    {% comment %}
-    #i18n: Link to privacy policy for the application
-    {% endcomment %}
-    <a target="_blank" href="/privacy">{% trans "Privacy" %}</a>
-    <span class="sep">|</span>
-    <a href="{{loginout_url}}">{{loginout_text}}</a>
-  </div>
-  {% if params.print %}
-    <div class="print-header">
-      <table width="100%" cellspacing=0 cellpadding=0 border=0>
-        <tbody>
-          <tr>
-            <td valign=top>
-              {% comment %}
-              #i18n: Name of the application.
-              {% endcomment %}
-              <span class="print-title">{% trans "Resource Finder" %}</span><br/>
-              <span class="print-subtitle" id="header-print-subtitle"></span>
-            </td>
-            <td valign=top class="print-datetime">
-              <span class="print-date" id="header-print-date"></span><br/>
-              <span class="print-time" id="header-print-time"></span>
-            </td>
-          </tr>
-        </tbody>
-      </table>
-    </div>
-  {% else %}
-    <div class="title">
-      {% comment %}
-      #i18n: Name of the application.
-      {% endcomment %}
-      {% trans "Resource Finder" %}
-    </div>
-  {% endif %}
-  {% comment %}
-  #i18n: Indicator that the application is loading.
-  {% endcomment %}
-  <div id="loading" class="loading">{% trans "Loading..." %}</div>
-</div>
-=======
 {% block content %}
->>>>>>> d18f53f7
 <div id="map"></div>
 <div class="hshadow hs1"></div>
 <div class="hshadow hs2"></div>
@@ -219,24 +104,11 @@
     <a target="_blank" href="http://sites.google.com/a/netspective.org/haiti-health-facilities/files" onclick="_gaq.push(['_trackEvent', 'outbound', 'masterlist', this.href])">{% trans "View Master List archive" %}</a>
   </div>
 </div>
-<<<<<<< HEAD
-<div id="edit-data" style="display:none"></div>
-{% if params.print %}
-  <div id="update-instructions">
-    {% comment %}
-    #i18n: Explains how to correct incorrect information that has been printed.
-    {% endcomment %}
-    {% trans "If any information is wrong or missing, please correct it on the web site:" %}
-    <span id="site-url"></span>
-  </div>
-{% endif %}
-=======
 {% endblock freshness %}
 
 {% block footer %}
 {% endblock footer %}
->>>>>>> d18f53f7
-
+<div id="edit-data" style="display:none"></div>
 <script>
   jQuery(document).ready(function() {
     load_data({{data}}, '{{params.subject_name}}');
