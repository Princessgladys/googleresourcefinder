--- conflicted
+++ resolved
@@ -35,7 +35,6 @@
   <script type="text/javascript"
       src="http://maps.google.com/maps/api/js?sensor=false">
   </script>
-<<<<<<< HEAD
   <script type="text/javascript"
       src="http://google-maps-utility-library-v3.googlecode.com/svn/trunk/markerclusterer/src/markerclusterer_compiled.js">
   </script>
@@ -45,8 +44,6 @@
   <script type="text/javascript">
     jQuery.noConflict();
   </script>
-=======
->>>>>>> a15e9d1e
 
   <!-- jQuery files -->
   <script type="text/javascript" src="static/jquery.min.js"></script>
@@ -54,6 +51,11 @@
   <script type="text/javascript">jQuery.noConflict();</script>
   <script type="text/javascript" src="static/jquery-ui-1.8rc3.custom.min.js"></script>
   <script type="text/javascript" src="static/chain.js"></script>
+  <script type="text/javascript">
+    // Do we have a namespace already?
+    // shouldn't
+    // rmapper =  rmapper || {};
+    // work? it fails for me
 
   <!-- Initialize the rf namespace -->
   <script type="text/javascript">
