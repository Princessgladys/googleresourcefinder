--- conflicted
+++ resolved
@@ -320,13 +320,8 @@
         for freq in ['daily', 'weekly', 'monthly']:
             assert not PendingAlert.get(freq, self.email, subject_name)
         assert len(sent_emails) == 1
-<<<<<<< HEAD
-        assert 'TITLE_FOO' in sent_emails[0].body
+        assert 'UPDATE title_foo (example.org/123)' in sent_emails[0].body
         assert Account.all().get().next_weekly_alert == model.MAX_DATE
-=======
-        print sent_emails[0].body
-        assert 'UPDATE title_foo (example.org/123)' in sent_emails[0].body
->>>>>>> 4ca502de
         db.delete([s, st])
 
     def test_change_default_frequency(self):
