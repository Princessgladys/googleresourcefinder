--- conflicted
+++ resolved
@@ -31,16 +31,11 @@
 import model
 import utils
 from bubble import format
-<<<<<<< HEAD
-from feeds.xmlutils import Struct
+from feedlib.xml_utils import Struct
 from mail_alerts import EMAIL_FORMATTERS, fetch_updates, format_email_subject
 from mail_alerts import send_email, update_account_alert_time
-=======
-from mail_alerts import fetch_updates, format_plain_body, send_email
-from mail_alerts import update_account_alert_time
->>>>>>> 42d51818
 from model import PendingAlert, Subject, Subscription
-from utils import _, Handler, Struct, db, run
+from utils import _, db, Handler, run
 
 class Subscribe(Handler):
     """Handler for /subscribe. Used to handle subscription changes.
