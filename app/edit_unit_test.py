# Copyright 2010 Google Inc.
#
# Licensed under the Apache License, Version 2.0 (the "License");
# you may not use this file except in compliance with the License.
# You may obtain a copy of the License at
#
#      http://www.apache.org/licenses/LICENSE-2.0
#
# Unless required by applicable law or agreed to in writing, software
# distributed under the License is distributed on an "AS IS" BASIS,
# WITHOUT WARRANTIES OR CONDITIONS OF ANY KIND, either express or implied.
# See the License for the specific language governing permissions and
# limitations under the License.

"""Tests for edit.py."""

import datetime
import unittest
import webob

from google.appengine.api import users
from google.appengine.ext import db
from google.appengine.ext import webapp

import edit
import simplejson
import utils
from edit import ATTRIBUTE_TYPES
from medium_test_case import MediumTestCase
from model import Account, Attribute, Subject, MinimalSubject, SubjectType
from model import Report

class EditTest(MediumTestCase):
    def setUp(self):
        MediumTestCase.setUp(self)
        self.subdomain = 'haiti'
        self.time = datetime.datetime(2010, 06, 15, 12, 30)
        self.change_time = datetime.datetime(2010, 06, 16, 12, 30)
        self.email = 'test@example.com'
        self.user = users.User(self.email)
        self.s = Subject.create(
            'haiti', 'hospital', 'example.org/123', self.user)
        self.s.set_attribute(
            'title', 'title_foo', self.time, self.user,
            'nickname_foo', 'affiliation_foo', 'comment_foo')
        self.s.set_attribute(
            'pcode', 'pcode_foo', self.time, self.user,
            'nickname_foo', 'affiliation_foo', 'comment_foo')
        self.ms = MinimalSubject.create(self.s)

        self.st = SubjectType.create('haiti', 'hospital')
        self.st.attribute_names = ['title', 'pcode']
        self.st.minimal_attribute_names = ['title', 'total_beds']

        self.report = Report(arrived=self.time, source='url_foo.bar',
                             author=self.user, observed=self.time)
        self.change_metadata = edit.ChangeMetadata(
            observed=self.change_time,
            author='author_bar', author_nickname='nickname_bar',
            author_affiliation='affiliation_bar')
        self.account = Account(
            email=self.email, actions=['*:view', '*:edit'], locale='en')

        db.put([self.s, self.ms, self.st])

    def tearDown(self):
        db.delete([self.s, self.ms, self.st])

    def test_str_attr_type_class(self):
        str_attr_type = ATTRIBUTE_TYPES['str']
        str_attr = Attribute(key_name='organization_name', type='str')

        # test make_input() function
        assert (str_attr_type.make_input('title', '') ==
                '<input name="title" value="" size=40>')
        assert (str_attr_type.make_input('title', 'title_foo') ==
                '<input name="title" value="title_foo" size=40>')
        assert (str_attr_type.make_input('title&foo', '') ==
                '<input name="title&amp;foo" value="" size=40>')

        # test to_stored_value() function
        assert (str_attr_type.to_stored_value(
                'title', 'title_foo', None, None) == 'title_foo')
        assert (str_attr_type.to_stored_value(
                'title', ' title_foo\n\t', None, None) == 'title_foo')
        assert (str_attr_type.to_stored_value(
                'title', u'\u2013', None, None) == u'\u2013')
        assert (str_attr_type.to_stored_value(
                'title', '', None, None) == None)

        # test apply_change() function
        request = webapp.Request(webob.Request.blank(
                                 '/?organization_name=org_foo&' +
                                 'organization_name__comment=comment_foo'
                                 ).environ)
        str_attr_type.apply_change(self.s, self.ms, self.report, self.st,
                                   request, str_attr, self.change_metadata)
        assert self.s.get_value('organization_name') == 'org_foo'
        assert self.s.get_observed('organization_name') == self.change_time
        assert self.s.get_author('organization_name') == 'author_bar'
        assert (self.s.get_author_nickname('organization_name') ==
                'nickname_bar')
        assert (self.s.get_author_affiliation('organization_name') ==
                'affiliation_bar')
        assert self.s.get_comment('organization_name') == 'comment_foo'
        assert self.report.get_value('organization_name') == 'org_foo'
        assert not self.ms.get_value('organization_name')

    def test_text_attr_type_class(self):
        text_attr = Attribute(key_name='text_attr', type='text')
        text_attr_type = ATTRIBUTE_TYPES['text']

        # test make_input() function
        assert (text_attr_type.make_input('title', '', text_attr) ==
                '<textarea name="title" rows=5 cols=34></textarea>')
        assert (text_attr_type.make_input('title', 'title_foo', text_attr) ==
                '<textarea name="title" rows=5 cols=34>title_foo</textarea>')
        assert (text_attr_type.make_input('title', 'title&foo', text_attr) ==
                '<textarea name="title" rows=5 cols=34>title&amp;foo' +
                '</textarea>')

        # test to_stored_value() function
        assert (text_attr_type.to_stored_value(
                'text_attr', 'value_foo', None, text_attr) == 'value_foo')
        assert type(text_attr_type.to_stored_value(
                    'text_attr', 'value_foo', None, text_attr)) == db.Text
        assert (text_attr_type.to_stored_value(
                'text_attr', 0, None, text_attr) == None)
        assert (text_attr_type.to_stored_value(
                'text_attr', [], None, text_attr) == None)
        assert (text_attr_type.to_stored_value(
                'text_attr', '', None, text_attr) == None)

    def test_contact_attr_type_class(self):
        contact_attr = Attribute(key_name='contact_information', type='contact')
        contact_attr_type = ATTRIBUTE_TYPES['contact']
        contact = 'Phil Fritzsche|555-555-3867|%s' % self.user.email()

        # test make_input() function
        input =  contact_attr_type.make_input(
            'contact_information', contact, contact_attr)
        assert 'contact_information.name' in input
        assert 'contact_information.phone' in input
        assert 'contact_information.email' in input
        assert 'value="Phil Fritzsche"' in input
        assert 'value="555-555-3867"' in input
        assert 'value="test@example.com"' in input

        assert 'value=""' in contact_attr_type.make_input(
            'contact_information', '', None)

        # test parse_input() function
        request = webapp.Request(webob.Request.blank(
                                 '/?contact_information.name=Phil Fritzsche&' +
                                 'contact_information.phone=555-555-3867&' +
                                 'contact_information.email=test@example.com'
                                 ).environ)
        assert (contact_attr_type.parse_input(None, 'contact_information',
                None, request, contact_attr) == contact)

        request = webapp.Request(webob.Request.blank(
                                 '/?contact_information.name=&' +
                                 'contact_information.phone=&' +
                                 'contact_information.email=').environ)
        assert (contact_attr_type.parse_input(None, 'contact_information',
                None, request, contact_attr) == None)

        request = webapp.Request(webob.Request.blank('/').environ)
        assert (contact_attr_type.parse_input(None, 'contact_information',
                None, request, contact_attr) == None)

    def test_date_attr_type_class(self):
        request = webapp.Request(webob.Request.blank('/').environ)
        date_attr = Attribute(key_name='date_attr', type='date')
        date_attr_type = ATTRIBUTE_TYPES['date']
        bad_date = '06-15-2010'
        date = '2010-06-15'

        assert (date_attr_type.to_stored_value('date_attr', date, request,
                date_attr) == datetime.datetime(2010, 06, 15))
        assert (date_attr_type.to_stored_value('date_attr', date + '\n',
                request, date_attr) == datetime.datetime(2010, 06, 15))

        assert (date_attr_type.to_stored_value('date_attr', '', request,
                date_attr) == None)
        assert (date_attr_type.to_stored_value('date_attr', ' \n', request,
                date_attr) == None)

        try:
            date_attr_type.to_stored_value('date_attr', bad_date, request,
                                           date_attr)
            assert False # if this did not raise an exception, break
        except:
            assert True # if the exception was properly raised

    def test_int_attr_type_class(self):
        # test to_stored_value() function
        int_attr = Attribute(key_name='total_beds', type='int')
        int_attr_type = ATTRIBUTE_TYPES['int']
        assert int_attr_type.to_stored_value(None, 10, None, None) == 10
        assert int_attr_type.to_stored_value(None, 10.0, None, None) == 10
        assert int_attr_type.to_stored_value(None, 0, None, None) == 0
        assert int_attr_type.to_stored_value(None, 3.5, None, None) == 3

        # test apply_change() function with minimal_attribute change
        request = webapp.Request(webob.Request.blank(
                                 '/?total_beds=37&total_beds__comment=' +
                                 'comment_bar').environ)
        int_attr_type.apply_change(self.s, self.ms, self.report, self.st,
                                   request, int_attr, self.change_metadata)
        assert self.s.get_value('total_beds') == 37
        assert self.s.get_comment('total_beds') == 'comment_bar'
        assert self.ms.get_value('total_beds') == 37

    def test_float_attr_type_class(self):
        float_attr_type = ATTRIBUTE_TYPES['float']
        float_attr = Attribute(key_name='ratio_foo', type='float')

        # test make_input() function
        assert (float_attr_type.make_input('ratio_foo', 3.867, float_attr) ==
                '<input name="ratio_foo" value="3.867" size=10>')
        assert (float_attr_type.make_input('ratio_foo', 3, float_attr) ==
                '<input name="ratio_foo" value="3" size=10>')
        assert (float_attr_type.make_input('ratio_foo', 0, float_attr) ==
                '<input name="ratio_foo" value="0" size=10>')

        # test to_stored_value() function
        assert float_attr_type.to_stored_value(None, 10, None, None) == 10.0
        assert float_attr_type.to_stored_value(None, 10.0, None, None) == 10.0
        assert float_attr_type.to_stored_value(None, 0, None, None) == 0.0
        assert float_attr_type.to_stored_value(None, 3.5, None, None) == 3.5

    def test_bool_attr_type_class(self):
        name = 'can_pick_up_patients'
        bool_attr_type = ATTRIBUTE_TYPES['bool']
        bool_attr = Attribute(key_name=name, type='bool')

        # test make_input() function
        input = bool_attr_type.make_input(name, True, bool_attr)
        assert 'name="can_pick_up_patients"' in input
        assert 'value=""' in input
        assert 'value="TRUE" selected' in input
        assert 'value="FALSE"' in input
        assert '<select ' in input
        assert input.count('selected') == 1

        input = bool_attr_type.make_input(name, False, bool_attr)
        assert 'value="FALSE" selected' in input
        assert input.count('selected') == 1

        input = bool_attr_type.make_input(name, None, bool_attr)
        assert 'value="" selected' in input
        assert input.count('selected') == 1

        input = bool_attr_type.make_input(name, 'test!', bool_attr)
        assert 'value="" selected' in input
        assert input.count('selected') == 1

        # test to_stored_value() function
        assert (bool_attr_type.to_stored_value(name, 'TRUE', None, bool_attr)
                == True)
        assert (bool_attr_type.to_stored_value(name, 'FALSE', None, bool_attr)
                == False)
        assert (bool_attr_type.to_stored_value(name, '', None, bool_attr) ==
                None)

    def test_choice_attr_type_class(self):
        choice_attr_type = ATTRIBUTE_TYPES['choice']
        choice_attr = Attribute(
            key_name='category', type='choice', values=['foo', 'bar'])

        # test make_input() function
        input = choice_attr_type.make_input('category', 'foo', choice_attr)
        assert 'name="category"' in input
        assert 'value="foo" selected' in input
        assert 'value="bar"' in input
        assert input.count('selected') == 1

        input = choice_attr_type.make_input('category', '', choice_attr)
        assert 'value=""' in input
        assert 'value="foo"' in input
        assert 'value="bar"' in input
        assert input.count('selected') == 1

        # test proper return when an invalid choice is supplied as the value
        choice_attr = Attribute(key_name='category', type='choice')
        input = choice_attr_type.make_input('category', 'foo', choice_attr)
        assert 'foo' not in input
        assert input.count('value=""') == 1
        assert input.count('selected') == 0

    def test_multi_attr_type_class(self):
        choices = ['foo', 'bar']
        multi_attr_type = ATTRIBUTE_TYPES['multi']
        multi_attr = Attribute(
            key_name='services', type='multi', values=choices)

        # test make_input() function
        input = multi_attr_type.make_input('services', ['foo', 'bar'],
                                           multi_attr)
        assert 'input type=checkbox' in input
        assert 'name="services.foo"' in input
        assert 'id="services.foo" checked' in input
        assert 'name="services.bar"' in input
        assert 'id="services.bar" checked' in input
        assert input.count('checked') == 2

        input = multi_attr_type.make_input('services', [], multi_attr)
        assert input.count('checked') == 0

        # test to_stored_value() function
        request = webapp.Request(webob.Request.blank(
                                 '/?services.foo=c&services.bar=c').environ)
        assert (multi_attr_type.to_stored_value('services', [], request,
                multi_attr) == choices)

        request = webapp.Request(webob.Request.blank('/').environ)
        assert not (multi_attr_type.to_stored_value('services', [], request,
                    multi_attr))

    def test_geopt_attr_type_class(self):
        geopt_attr_type = ATTRIBUTE_TYPES['geopt']
<<<<<<< HEAD
        geopt_attr = Attribute(key_name='location', type='multi')
        location = Struct(lat=40.7142, lon=-74.0064)
=======
        geopt_attr = Attribute(key_name='location', timestamp=self.time,
                               type='multi')
        location = utils.Struct(lat=40.7142, lon=-74.0064)
>>>>>>> 42d51818

        # test make_input() function
        input = geopt_attr_type.make_input('location', location, geopt_attr)
        assert 'name="location.lat" value="%g"' % location.lat in input
        assert 'name="location.lon" value="%g"' % location.lon in input

        input = geopt_attr_type.make_input('location', None, geopt_attr)
        assert input.count('value=""') == 2
        assert input.count('location') == 2

        # test to_stored_value() function
        request = webapp.Request(webob.Request.blank(
                                 '/?location.lat=%g&location.lon=%g' %
                                 (location.lon, location.lat)).environ)
        assert (geopt_attr_type.to_stored_value('location', None, request,
                geopt_attr) == db.GeoPt(location.lon, location.lat))

        request = webapp.Request(webob.Request.blank(
                                 '/?location.lat=&location.lon=').environ)
        assert (geopt_attr_type.to_stored_value('location', None, request,
                geopt_attr) == None)

        request = webapp.Request(webob.Request.blank('/').environ)
        assert (geopt_attr_type.to_stored_value('location', None, request,
                geopt_attr) == None)

    def test_has_changed(self):
        str_attr = Attribute(key_name='title', type='str')

        request = webapp.Request(webob.Request.blank(
                                 '/?title=title_bar&editable.title="title_foo"'
                                 ).environ)
        assert edit.has_changed(self.s, request, str_attr)

        request = webapp.Request(webob.Request.blank(
                                 '/?title=title_foo&editable.title="title_foo"'
                                 ).environ)
        assert not edit.has_changed(self.s, request, str_attr)

    def test_has_comment_changed(self):
        str_attr = Attribute(key_name='title', type='str')

        request = webapp.Request(webob.Request.blank(
                                 '/?title__comment=comment_bar&' +
                                 'editable.title__comment="title_foo"'
                                 ).environ)
        assert edit.has_comment_changed(self.s, request, str_attr) == True

        request = webapp.Request(webob.Request.blank(
                                 '/?title__comment=comment_foo&' +
                                 'editable.title__comment="title_foo"'
                                 ).environ)
        assert edit.has_comment_changed(self.s, request, str_attr) == False

    def test_update(self):
        """Confirms that update works properly even when sent unicode
        unicode characters via post. The edit.update() calls will throw an
        error if the test fails."""
        # Submit an edit with non-Unicode content.
        request_text = '/?subdomain=haiti' + \
                       '&title=title_foo&editable.title="title_bar"' + \
                       '&pcode=pcode_foo&editable.pcode="pcode_bar"' + \
                       '&save=Save'
        request = webapp.Request(webob.Request.blank(request_text).environ)
        attributes = {
            u'title': Attribute(key_name='title', type='str'),
            u'pcode': Attribute(key_name='pcode', type='str')
        }
        edit.update(self.s.name, self.st, request, self.user, self.account,
                    attributes, self.subdomain, False, False)

        # Check that the Subject and MinimalSubject were indeed updated.
        subject = Subject.get('haiti', self.s.name)
        minimal_subject = MinimalSubject.get_by_subject(subject)
        assert subject.get_value('title') == 'title_foo'
        assert minimal_subject.get_value('title') == 'title_foo'

        # Submit an edit with Unicode content (UTF-8 encoded to \xc3\x89).
        request_text = '/?subdomain=haiti&' + \
                       'subject_name=paho.org%2FHealthC_ID%2F1129136&' + \
                       'title=Marriane+%C3%89&' + \
                       'editable.title=%22Marriane%22&title__comment=' + \
                       '&save=Save&pcode=pcode_foo&' + \
                       'editable.pcode="pcode_foo"&pcode__comment='
        request = webapp.Request(webob.Request.blank(request_text).environ)
        edit.update(self.s.name, self.st, request, self.user, self.account,
                    attributes, self.subdomain, False, False)

        # Check that the Subject and MinimalSubject were indeed updated.
        subject = Subject.get('haiti', self.s.name)
        minimal_subject = MinimalSubject.get_by_subject(subject)
        assert subject.get_value('title') == u'Marriane \xc9'
        assert minimal_subject.get_value('title') == u'Marriane \xc9'

    def test_create(self):
        """Tests creation of a new Subject with update()."""
        # Submit a form to create a new Subject.
        subject_name = Subject.generate_name('example.com', 'hospital')
        request_text = '/?subdomain=haiti' + \
                       '&title=title_new&editable.title=null' + \
                       '&pcode=pcode_new&editable.pcode=null' + \
                       '&save=Save'
        request = webapp.Request(webob.Request.blank(request_text).environ)
        attributes = {
            u'title': Attribute(key_name='title', type='str',
                                edit_action='advanced_edit'),
            u'pcode': Attribute(key_name='pcode', type='str')
        }

        # Make sure it breaks, as the user does not have permission
        names_before = [s.name for s in Subject.all_in_subdomain('haiti')]
        self.assertRaises(Exception, edit.update, subject_name, self.st,
                          request, self.user, self.account, attributes,
                          self.subdomain, False, False)

        # Grant user permission to add subjects and try again
        self.account.actions.append('*:add')
        edit.update(subject_name, self.st, request, self.user, self.account,
                    attributes, self.subdomain, True, False)
        names_after = [s.name for s in Subject.all_in_subdomain('haiti')]

        # Check that exactly one new Subject was created
        assert len(names_after) == len(names_before) + 1
        extra_names = list(set(names_after) - set(names_before))
        assert len(extra_names) == 1
        assert extra_names[0].startswith('example.com/')

        # Check the fields of the new Subject and MinimalSubject.
        subject = Subject.get('haiti', extra_names[0])
        minimal_subject = MinimalSubject.get_by_subject(subject)
        assert subject.get_value('title') == u'title_new'
        assert minimal_subject.get_value('title') == u'title_new'<|MERGE_RESOLUTION|>--- conflicted
+++ resolved
@@ -320,14 +320,8 @@
 
     def test_geopt_attr_type_class(self):
         geopt_attr_type = ATTRIBUTE_TYPES['geopt']
-<<<<<<< HEAD
         geopt_attr = Attribute(key_name='location', type='multi')
-        location = Struct(lat=40.7142, lon=-74.0064)
-=======
-        geopt_attr = Attribute(key_name='location', timestamp=self.time,
-                               type='multi')
         location = utils.Struct(lat=40.7142, lon=-74.0064)
->>>>>>> 42d51818
 
         # test make_input() function
         input = geopt_attr_type.make_input('location', location, geopt_attr)
